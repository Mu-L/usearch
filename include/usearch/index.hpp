/**
 *  @file index.hpp
 *  @author Ash Vardanian
 *  @brief Single-header Vector Search.
 *  @date 2023-04-26
 *
 *  @copyright Copyright (c) 2023
 */
#ifndef UNUM_USEARCH_HPP
#define UNUM_USEARCH_HPP

#define USEARCH_VERSION_MAJOR 0
#define USEARCH_VERSION_MINOR 0
#define USEARCH_VERSION_PATCH 0

// Inferring C++ version
// https://stackoverflow.com/a/61552074
#if ((defined(_MSVC_LANG) && _MSVC_LANG >= 201703L) || __cplusplus >= 201703L)
#define USEARCH_DEFINED_CPP17
#endif

// Inferring target OS: Windows, MacOS, or Linux
#if defined(WIN32) || defined(_WIN32) || defined(__WIN32__) || defined(__NT__)
#define USEARCH_DEFINED_WINDOWS
#elif defined(__APPLE__) && defined(__MACH__)
#define USEARCH_DEFINED_APPLE
#elif defined(__linux__)
#define USEARCH_DEFINED_LINUX
#endif

// Inferring the compiler: Clang vs GCC
#if defined(__clang__)
#define USEARCH_DEFINED_CLANG
#elif defined(__GNUC__)
#define USEARCH_DEFINED_GCC
#endif

// Inferring hardware architecture: x86 vs Arm
#if defined(__x86_64__)
#define USEARCH_DEFINED_X86
#elif defined(__aarch64__)
#define USEARCH_DEFINED_ARM
#endif

// Inferring hardware bitness: 32 vs 64
// https://stackoverflow.com/a/5273354
#if INTPTR_MAX == INT64_MAX
#define USEARCH_64BIT_ENV
#elif INTPTR_MAX == INT32_MAX
#define USEARCH_32BIT_ENV
#else
#error Unknown pointer size or missing size macros!
#endif

#if !defined(USEARCH_USE_OPENMP)
#define USEARCH_USE_OPENMP 0
#endif

// OS-specific includes
#if defined(USEARCH_DEFINED_WINDOWS)
#define _USE_MATH_DEFINES
#define NOMINMAX
#include <Windows.h>
#include <sys/stat.h> // `fstat` for file size
#undef NOMINMAX
#undef _USE_MATH_DEFINES
#else
#include <fcntl.h>    // `fallocate`
#include <stdlib.h>   // `posix_memalign`
#include <sys/mman.h> // `mmap`
#include <sys/stat.h> // `fstat` for file size
#include <unistd.h>   // `open`, `close`
#endif

// STL includes
#include <algorithm> // `std::sort_heap`
#include <atomic>    // `std::atomic`
#include <bitset>    // `std::bitset`
#include <climits>   // `CHAR_BIT`
#include <cmath>     // `std::sqrt`
#include <cstring>   // `std::memset`
#include <iterator>  // `std::reverse_iterator`
#include <mutex>     // `std::unique_lock` - replacement candidate
#include <random>    // `std::default_random_engine` - replacement candidate
#include <stdexcept> // `std::runtime_exception`
#include <thread>    // `std::thread`
#include <utility>   // `std::pair`

// Prefetching
#if defined(USEARCH_DEFINED_GCC)
// https://gcc.gnu.org/onlinedocs/gcc/Other-Builtins.html
// Zero means we are only going to read from that memory.
// Three means high temporal locality and suggests to keep
// the data in all layers of cache.
#define prefetch_m(ptr) __builtin_prefetch((void*)(ptr), 0, 3)
#elif defined(USEARCH_DEFINED_X86)
#define prefetch_m(ptr) _mm_prefetch((void*)(ptr), _MM_HINT_T0)
#else
#define prefetch_m(ptr)
#endif

// Alignment
#if defined(USEARCH_DEFINED_WINDOWS)
#define usearch_pack_m
#define usearch_align_m __declspec(align(64))
#else
#define usearch_pack_m __attribute__((packed))
#define usearch_align_m __attribute__((aligned(64)))
#endif

// Debugging
#if defined(NDEBUG)
#define usearch_assert_m(must_be_true, message)
#define usearch_noexcept_m noexcept
#else
#define usearch_assert_m(must_be_true, message)                                                                        \
    if (!(must_be_true)) {                                                                                             \
        throw std::runtime_error(message);                                                                             \
    }
#define usearch_noexcept_m
#endif

namespace unum {
namespace usearch {

using byte_t = char;

template <std::size_t multiple_ak> std::size_t divide_round_up(std::size_t num) noexcept {
    return (num + multiple_ak - 1) / multiple_ak;
}

inline std::size_t divide_round_up(std::size_t num, std::size_t denominator) noexcept {
    return (num + denominator - 1) / denominator;
}

inline std::size_t ceil2(std::size_t v) noexcept {
    v--;
    v |= v >> 1;
    v |= v >> 2;
    v |= v >> 4;
    v |= v >> 8;
    v |= v >> 16;
#ifdef USEARCH_64BIT_ENV
    v |= v >> 32;
#endif
    v++;
    return v;
}

/// @brief  Simply dereferencing misaligned pointers can be dangerous.
template <typename at> void misaligned_store(void* ptr, at v) noexcept {
    static_assert(!std::is_reference<at>::value, "Can't store a reference");
    std::memcpy(ptr, &v, sizeof(at));
}

/// @brief  Simply dereferencing misaligned pointers can be dangerous.
template <typename at> at misaligned_load(void* ptr) noexcept {
    static_assert(!std::is_reference<at>::value, "Can't load a reference");
    at v;
    std::memcpy(&v, ptr, sizeof(at));
    return v;
}

/// @brief  The `std::exchange` alternative for C++11.
template <typename at, typename other_at = at> at exchange(at& obj, other_at&& new_value) {
    at old_value = std::move(obj);
    obj = std::forward<other_at>(new_value);
    return old_value;
}

/// @brief  The `std::destroy_at` alternative for C++11.
template <typename at, typename sfinae_at = at>
typename std::enable_if<std::is_pod<sfinae_at>::value>::type destroy_at(at*) {}
template <typename at, typename sfinae_at = at>
typename std::enable_if<!std::is_pod<sfinae_at>::value>::type destroy_at(at* obj) {
    obj->~sfinae_at();
}

/// @brief  The `std::construct_at` alternative for C++11.
template <typename at, typename sfinae_at = at>
typename std::enable_if<std::is_pod<sfinae_at>::value>::type construct_at(at*) {}
template <typename at, typename sfinae_at = at>
typename std::enable_if<!std::is_pod<sfinae_at>::value>::type construct_at(at* obj) {
    new (obj) at();
}

/**
 *  @brief  A reference to a misaligned memory location with a specific type.
 *          It is needed to avoid Undefined Behavior when dereferencing addresses
 *          indivisible by `sizeof(at)`.
 */
template <typename at> class misaligned_ref_gt {
    using element_t = at;
    using mutable_t = typename std::remove_const<element_t>::type;
    byte_t* ptr_;

  public:
    misaligned_ref_gt(byte_t* ptr) noexcept : ptr_(ptr) {}
    operator mutable_t() const noexcept { return misaligned_load<mutable_t>(ptr_); }
    misaligned_ref_gt& operator=(mutable_t const& v) noexcept {
        misaligned_store<mutable_t>(ptr_, v);
        return *this;
    }

    void reset(byte_t* ptr) noexcept { ptr_ = ptr; }
    byte_t* ptr() const noexcept { return ptr_; }
};

/**
 *  @brief  A pointer to a misaligned memory location with a specific type.
 *          It is needed to avoid Undefined Behavior when dereferencing addresses
 *          indivisible by `sizeof(at)`.
 */
template <typename at> class misaligned_ptr_gt {
    using element_t = at;
    using mutable_t = typename std::remove_const<element_t>::type;
    byte_t* ptr_;

  public:
    using iterator_category = std::random_access_iterator_tag;
    using value_type = element_t;
    using difference_type = std::ptrdiff_t;
    using pointer = misaligned_ptr_gt<element_t>;
    using reference = misaligned_ref_gt<element_t>;

    reference operator*() const noexcept { return {ptr_}; }
    reference operator[](std::size_t i) noexcept { return reference(ptr_ + i * sizeof(element_t)); }
    value_type operator[](std::size_t i) const noexcept {
        return misaligned_load<element_t>(ptr_ + i * sizeof(element_t));
    }

    misaligned_ptr_gt(byte_t* ptr) noexcept : ptr_(ptr) {}
    misaligned_ptr_gt operator++(int) noexcept { return misaligned_ptr_gt(ptr_ + sizeof(element_t)); }
    misaligned_ptr_gt operator--(int) noexcept { return misaligned_ptr_gt(ptr_ - sizeof(element_t)); }
    misaligned_ptr_gt operator+(difference_type d) noexcept { return misaligned_ptr_gt(ptr_ + d * sizeof(element_t)); }
    misaligned_ptr_gt operator-(difference_type d) noexcept { return misaligned_ptr_gt(ptr_ - d * sizeof(element_t)); }

    // clang-format off
    misaligned_ptr_gt& operator++() noexcept { ptr_ += sizeof(element_t); return *this; }
    misaligned_ptr_gt& operator--() noexcept { ptr_ -= sizeof(element_t); return *this; }
    misaligned_ptr_gt& operator+=(difference_type d) noexcept { ptr_ += d * sizeof(element_t); return *this; }
    misaligned_ptr_gt& operator-=(difference_type d) noexcept { ptr_ -= d * sizeof(element_t); return *this; }
    // clang-format on

    bool operator==(misaligned_ptr_gt const& other) noexcept { return ptr_ == other.ptr_; }
    bool operator!=(misaligned_ptr_gt const& other) noexcept { return ptr_ != other.ptr_; }
};

/**
 *  @brief  Non-owning memory range view, similar to `std::span`, but for C++11.
 */
template <typename scalar_at> class span_gt {
    scalar_at* data_;
    std::size_t size_;

  public:
    span_gt() noexcept : data_(nullptr), size_(0u) {}
    span_gt(scalar_at* begin, scalar_at* end) noexcept : data_(begin), size_(end - begin) {}
    span_gt(scalar_at* begin, std::size_t size) noexcept : data_(begin), size_(size) {}
    scalar_at* data() const noexcept { return data_; }
    std::size_t size() const noexcept { return size_; }
    scalar_at* begin() const noexcept { return data_; }
    scalar_at* end() const noexcept { return data_ + size_; }
    operator scalar_at*() const noexcept { return data(); }
};

/**
 *  @brief  Similar to `std::vector`, but doesn't support dynamic resizing.
 *          On the bright side, this can't throw exceptions.
 */
template <typename scalar_at, typename allocator_at> class buffer_gt {
    scalar_at* data_;
    std::size_t size_;

  public:
    buffer_gt() noexcept : data_(nullptr), size_(0u) {}
    buffer_gt(std::size_t size) noexcept : data_(allocator_at{}.allocate(size)), size_(data_ ? size : 0u) {
        if (!std::is_trivially_default_constructible<scalar_at>::value)
            for (std::size_t i = 0; i != size_; ++i)
                construct_at(data_ + i);
    }
    ~buffer_gt() noexcept {
        if (!std::is_trivially_destructible<scalar_at>::value)
            for (std::size_t i = 0; i != size_; ++i)
                destroy_at(data_ + i);
        allocator_at{}.deallocate(data_, size_);
        data_ = nullptr;
        size_ = 0;
    }
    scalar_at* data() const noexcept { return data_; }
    std::size_t size() const noexcept { return size_; }
    scalar_at* begin() const noexcept { return data_; }
    scalar_at* end() const noexcept { return data_ + size_; }
    operator scalar_at*() const noexcept { return data(); }
    scalar_at& operator[](std::size_t i) noexcept { return data_[i]; }
    scalar_at const& operator[](std::size_t i) const noexcept { return data_[i]; }
    explicit operator bool() const noexcept { return data_; }
    scalar_at* release() noexcept {
        size_ = 0;
        return exchange(data_, nullptr);
    }

    buffer_gt(buffer_gt const&) = delete;
    buffer_gt& operator=(buffer_gt const&) = delete;

    buffer_gt(buffer_gt&& other) noexcept : data_(exchange(other.data_, nullptr)), size_(exchange(other.size_, 0)) {}
    buffer_gt& operator=(buffer_gt&& other) noexcept {
        std::swap(data_, other.data_);
        std::swap(size_, other.size_);
        return *this;
    }
};

/**
 *  @brief  A lightweight error class for handling error messages,
 *          which are expected to be allocated in static memory.
 */
class error_t {
    char const* message_{};

  public:
    error_t(char const* message = nullptr) noexcept : message_(message) {}
    error_t& operator=(char const* message) noexcept {
        message_ = message;
        return *this;
    }

    error_t(error_t const&) = delete;
    error_t& operator=(error_t const&) = delete;
    error_t(error_t&& other) noexcept : message_(exchange(other.message_, nullptr)) {}
    error_t& operator=(error_t&& other) noexcept {
        std::swap(message_, other.message_);
        return *this;
    }
    explicit operator bool() const noexcept { return message_ != nullptr; }
    char const* what() const noexcept { return message_; }
    char const* release() noexcept { return exchange(message_, nullptr); }

#if defined(__cpp_exceptions) || defined(__EXCEPTIONS)
    ~error_t() noexcept(false) {
#if defined(USEARCH_DEFINED_CPP17)
        if (message_ && std::uncaught_exceptions() == 0)
#else
        if (message_ && std::uncaught_exception() == 0)
#endif
            raise();
    }
    void raise() noexcept(false) {
        if (message_)
            throw std::runtime_error(exchange(message_, nullptr));
    }
#else
    ~error_t() noexcept { raise(); }
    void raise() noexcept {
        if (message_)
            std::terminate();
    }
#endif
};

/**
 *  @brief  Similar to `std::expected` in C++23, wraps a statement evaluation result,
 *          or an error. It's used to avoid raising exception, and gracefully propagate
 *          the error.
 *
 * @tparam result_at The type of the expected result.
 */
template <typename result_at> struct expected_gt {
    result_at result;
    error_t error;

    operator result_at&() & {
        error.raise();
        return result;
    }
    operator result_at&&() && {
        error.raise();
        return std::move(result);
    }
    result_at const& operator*() const noexcept { return result; }
    explicit operator bool() const noexcept { return !error; }
    expected_gt failed(error_t message) noexcept {
        error = std::move(message);
        return std::move(*this);
    }
};

/**
 *  @brief  Light-weight bitset implementation to sync nodes updates during graph mutations.
 *          Extends basic functionality with @b atomic operations.
 */
template <typename allocator_at = std::allocator<byte_t>> class bitset_gt {
    using allocator_t = allocator_at;
    using byte_t = typename allocator_t::value_type;
    static_assert(sizeof(byte_t) == 1, "Allocator must allocate separate addressable bytes");

    using compressed_slot_t = unsigned long;

    static constexpr std::size_t bits_per_slot() { return sizeof(compressed_slot_t) * CHAR_BIT; }
    static constexpr compressed_slot_t bits_mask() { return sizeof(compressed_slot_t) * CHAR_BIT - 1; }
    static constexpr std::size_t slots(std::size_t bits) { return divide_round_up<bits_per_slot()>(bits); }

    compressed_slot_t* slots_{};
    /// @brief Number of slots.
    std::size_t count_{};

  public:
    bitset_gt() noexcept {}
    ~bitset_gt() noexcept { reset(); }

    explicit operator bool() const noexcept { return slots_; }
    void clear() noexcept {
        if (slots_)
            std::memset(slots_, 0, count_ * sizeof(compressed_slot_t));
    }

    void reset() noexcept {
        if (slots_)
            allocator_t{}.deallocate((byte_t*)slots_, count_ * sizeof(compressed_slot_t));
        slots_ = nullptr;
        count_ = 0;
    }

    bitset_gt(std::size_t capacity) noexcept
        : slots_((compressed_slot_t*)allocator_t{}.allocate(slots(capacity) * sizeof(compressed_slot_t))),
          count_(slots_ ? slots(capacity) : 0u) {
        clear();
    }

    bitset_gt(bitset_gt&& other) noexcept {
        slots_ = exchange(other.slots_, nullptr);
        count_ = exchange(other.count_, 0);
    }

    bitset_gt& operator=(bitset_gt&& other) noexcept {
        std::swap(slots_, other.slots_);
        std::swap(count_, other.count_);
        return *this;
    }

    bitset_gt(bitset_gt const&) = delete;
    bitset_gt& operator=(bitset_gt const&) = delete;

    inline bool test(std::size_t i) const noexcept { return slots_[i / bits_per_slot()] & (1ul << (i & bits_mask())); }
    inline bool set(std::size_t i) noexcept {
        compressed_slot_t& slot = slots_[i / bits_per_slot()];
        compressed_slot_t mask{1ul << (i & bits_mask())};
        bool value = slot & mask;
        slot |= mask;
        return value;
    }

#if defined(USEARCH_DEFINED_WINDOWS)

    inline bool atomic_set(std::size_t i) noexcept {
        compressed_slot_t mask{1ul << (i & bits_mask())};
        return InterlockedOr((long volatile*)&slots_[i / bits_per_slot()], mask) & mask;
    }

    inline void atomic_reset(std::size_t i) noexcept {
        compressed_slot_t mask{1ul << (i & bits_mask())};
        InterlockedAnd((long volatile*)&slots_[i / bits_per_slot()], ~mask);
    }

#else

    inline bool atomic_set(std::size_t i) noexcept {
        compressed_slot_t mask{1ul << (i & bits_mask())};
        return __atomic_fetch_or(&slots_[i / bits_per_slot()], mask, __ATOMIC_ACQUIRE) & mask;
    }

    inline void atomic_reset(std::size_t i) noexcept {
        compressed_slot_t mask{1ul << (i & bits_mask())};
        __atomic_fetch_and(&slots_[i / bits_per_slot()], ~mask, __ATOMIC_RELEASE);
    }

#endif

    class lock_t {
        bitset_gt& bitset_;
        std::size_t bit_offset_;

      public:
        inline ~lock_t() noexcept { bitset_.atomic_reset(bit_offset_); }
        inline lock_t(bitset_gt& bitset, std::size_t bit_offset) noexcept : bitset_(bitset), bit_offset_(bit_offset) {
            while (bitset_.atomic_set(bit_offset_))
                ;
        }
    };

    inline lock_t lock(std::size_t i) noexcept { return {*this, i}; }
};

using bitset_t = bitset_gt<>;

/**
 *  @brief  Similar to `std::priority_queue`, but allows raw access to underlying
 *          memory, in case you want to shuffle it or sort. Good for collections
 *          from 100s to 10'000s elements.
 */
template <typename element_at,                                //
          typename comparator_at = std::less<void>,           // <void> is needed before C++14.
          typename allocator_at = std::allocator<element_at>> //
class max_heap_gt {
  public:
    using element_t = element_at;
    using comparator_t = comparator_at;
    using allocator_t = allocator_at;

    using value_type = element_t;

    static_assert(std::is_trivially_destructible<element_t>(), "This heap is designed for trivial structs");
    static_assert(std::is_trivially_copy_constructible<element_t>(), "This heap is designed for trivial structs");

  private:
    element_t* elements_;
    std::size_t size_;
    std::size_t capacity_;

  public:
    max_heap_gt() noexcept : elements_(nullptr), size_(0), capacity_(0) {}

    max_heap_gt(max_heap_gt&& other) noexcept
        : elements_(exchange(other.elements_, nullptr)), size_(exchange(other.size_, 0)),
          capacity_(exchange(other.capacity_, 0)) {}

    max_heap_gt& operator=(max_heap_gt&& other) noexcept {
        std::swap(elements_, other.elements_);
        std::swap(size_, other.size_);
        std::swap(capacity_, other.capacity_);
        return *this;
    }

    max_heap_gt(max_heap_gt const&) = delete;
    max_heap_gt& operator=(max_heap_gt const&) = delete;

    ~max_heap_gt() noexcept { reset(); }

    void reset() noexcept {
        if (elements_)
            allocator_t{}.deallocate(elements_, capacity_);
        elements_ = nullptr;
        capacity_ = 0;
        size_ = 0;
    }

    inline bool empty() const noexcept { return !size_; }
    inline std::size_t size() const noexcept { return size_; }
    inline std::size_t capacity() const noexcept { return capacity_; }
    /// @brief  Selects the largest element in the heap.
    /// @return Reference to the stored element.
    inline element_t const& top() const noexcept { return elements_[0]; }
    inline void clear() noexcept { size_ = 0; }

    bool reserve(std::size_t new_capacity) noexcept {
        if (new_capacity < capacity_)
            return true;

        new_capacity = ceil2(new_capacity);
        new_capacity = (std::max<std::size_t>)(new_capacity, (std::max<std::size_t>)(capacity_ * 2u, 16u));
        auto allocator = allocator_t{};
        auto new_elements = allocator.allocate(new_capacity);
        if (!new_elements)
            return false;

        if (elements_) {
            std::memcpy(new_elements, elements_, size_ * sizeof(element_t));
            allocator.deallocate(elements_, capacity_);
        }
        elements_ = new_elements;
        capacity_ = new_capacity;
        return new_elements;
    }

    bool insert(element_t&& element) noexcept {
        if (!reserve(size_ + 1))
            return false;

        insert_reserved(std::move(element));
        return true;
    }

    inline void insert_reserved(element_t&& element) noexcept {
        new (&elements_[size_]) element_t(element);
        size_++;
        shift_up(size_ - 1);
    }

    inline element_t pop() noexcept {
        element_t result = top();
        std::swap(elements_[0], elements_[size_ - 1]);
        size_--;
        elements_[size_].~element_t();
        shift_down(0);
        return result;
    }

    /** @brief Invalidates the "max-heap" property, transforming into ascending range. */
    inline void sort_ascending() noexcept { std::sort_heap(elements_, elements_ + size_, &less); }
    inline void shrink(std::size_t n) noexcept { size_ = (std::min<std::size_t>)(n, size_); }

    inline element_t* data() noexcept { return elements_; }
    inline element_t const* data() const noexcept { return elements_; }

  private:
    inline std::size_t parent_idx(std::size_t i) const noexcept { return (i - 1u) / 2u; }
    inline std::size_t left_child_idx(std::size_t i) const noexcept { return (i * 2u) + 1u; }
    inline std::size_t right_child_idx(std::size_t i) const noexcept { return (i * 2u) + 2u; }
    static bool less(element_t const& a, element_t const& b) noexcept { return comparator_t{}(a, b); }

    void shift_up(std::size_t i) noexcept {
        for (; i && less(elements_[parent_idx(i)], elements_[i]); i = parent_idx(i))
            std::swap(elements_[parent_idx(i)], elements_[i]);
    }

    void shift_down(std::size_t i) noexcept {
        std::size_t max_idx = i;

        std::size_t left = left_child_idx(i);
        if (left < size_ && less(elements_[max_idx], elements_[left]))
            max_idx = left;

        std::size_t right = right_child_idx(i);
        if (right < size_ && less(elements_[max_idx], elements_[right]))
            max_idx = right;

        if (i != max_idx) {
            std::swap(elements_[i], elements_[max_idx]);
            shift_down(max_idx);
        }
    }
};

/**
 *  @brief  Similar to `std::priority_queue`, but allows raw access to underlying
 *          memory and always keeps the data sorted. Ideal for small collections
 *          under 128 elements.
 */
template <typename element_at,                                //
          typename comparator_at = std::less<void>,           // <void> is needed before C++14.
          typename allocator_at = std::allocator<element_at>> //
class sorted_buffer_gt {
  public:
    using element_t = element_at;
    using comparator_t = comparator_at;
    using allocator_t = allocator_at;

    static_assert(std::is_trivially_destructible<element_t>(), "This heap is designed for trivial structs");
    static_assert(std::is_trivially_copy_constructible<element_t>(), "This heap is designed for trivial structs");

    using value_type = element_t;

  private:
    element_t* elements_;
    std::size_t size_;
    std::size_t capacity_;

  public:
    sorted_buffer_gt() noexcept : elements_(nullptr), size_(0), capacity_(0) {}

    sorted_buffer_gt(sorted_buffer_gt&& other) noexcept
        : elements_(exchange(other.elements_, nullptr)), size_(exchange(other.size_, 0)),
          capacity_(exchange(other.capacity_, 0)) {}

    sorted_buffer_gt& operator=(sorted_buffer_gt&& other) noexcept {
        std::swap(elements_, other.elements_);
        std::swap(size_, other.size_);
        std::swap(capacity_, other.capacity_);
        return *this;
    }

    sorted_buffer_gt(sorted_buffer_gt const&) = delete;
    sorted_buffer_gt& operator=(sorted_buffer_gt const&) = delete;

    ~sorted_buffer_gt() noexcept { reset(); }

    void reset() noexcept {
        if (elements_)
            allocator_t{}.deallocate(elements_, capacity_);
        elements_ = nullptr;
        capacity_ = 0;
        size_ = 0;
    }

    inline bool empty() const noexcept { return !size_; }
    inline std::size_t size() const noexcept { return size_; }
    inline std::size_t capacity() const noexcept { return capacity_; }
    inline element_t const& top() const noexcept { return elements_[size_ - 1]; }
    inline void clear() noexcept { size_ = 0; }

    bool reserve(std::size_t new_capacity) noexcept {
        if (new_capacity < capacity_)
            return true;

        new_capacity = ceil2(new_capacity);
        new_capacity = (std::max<std::size_t>)(new_capacity, (std::max<std::size_t>)(capacity_ * 2u, 16u));
        auto allocator = allocator_t{};
        auto new_elements = allocator.allocate(new_capacity);
        if (!new_elements)
            return false;

        if (size_)
            std::memcpy(new_elements, elements_, size_ * sizeof(element_t));
        if (elements_)
            allocator.deallocate(elements_, capacity_);

        elements_ = new_elements;
        capacity_ = new_capacity;
        return true;
    }

    inline void insert_reserved(element_t&& element) noexcept {
        std::size_t slot = size_ ? std::lower_bound(elements_, elements_ + size_, element, &less) - elements_ : 0;
        std::size_t to_move = size_ - slot;
        element_t* source = elements_ + size_ - 1;
        for (; to_move; --to_move, --source)
            source[1] = source[0];
        elements_[slot] = element;
        size_++;
    }

    /**
     *  @return `true` if the entry was added, `false` if it wasn't relevant enough.
     */
    inline bool insert(element_t&& element, std::size_t limit) noexcept {
        std::size_t slot = size_ ? std::lower_bound(elements_, elements_ + size_, element, &less) - elements_ : 0;
        if (slot == limit)
            return false;
        std::size_t to_move = size_ - slot - (size_ == limit);
        element_t* source = elements_ + size_ - 1 - (size_ == limit);
        for (; to_move; --to_move, --source)
            source[1] = source[0];
        elements_[slot] = element;
        size_ += size_ != limit;
        return true;
    }

    inline element_t pop() noexcept {
        size_--;
        element_t result = elements_[size_];
        elements_[size_].~element_t();
        return result;
    }

    void sort_ascending() noexcept {}
    inline void shrink(std::size_t n) noexcept { size_ = (std::min<std::size_t>)(n, size_); }

    inline element_t* data() noexcept { return elements_; }
    inline element_t const* data() const noexcept { return elements_; }

  private:
    static bool less(element_t const& a, element_t const& b) noexcept { return comparator_t{}(a, b); }
};

#if defined(USEARCH_DEFINED_WINDOWS)
#pragma pack(push, 1) // Pack struct elements on 1-byte alignment
#endif

/**
 *  @brief Five-byte integer type to address node clouds with over 4B entries.
 *
 * @note Avoid usage in 32bit environment
 */
class usearch_pack_m uint40_t {
    unsigned char octets[5];

    inline uint40_t& broadcast(unsigned char c) {
        std::memset(octets, c, 5);
        return *this;
    }

  public:
    inline uint40_t() noexcept { broadcast(0); }
    inline uint40_t(std::uint32_t n) noexcept { std::memcpy(&octets[1], &n, 4); }

#ifdef USEARCH_64BIT_ENV
    inline uint40_t(std::uint64_t n) noexcept { std::memcpy(octets, &n, 5); }
#endif

    uint40_t(uint40_t&&) = default;
    uint40_t(uint40_t const&) = default;
    uint40_t& operator=(uint40_t&&) = default;
    uint40_t& operator=(uint40_t const&) = default;

#if defined(USEARCH_DEFINED_CLANG) && defined(USEARCH_DEFINED_APPLE)
    inline uint40_t(std::size_t n) noexcept {
#ifdef USEARCH_64BIT_ENV
        std::memcpy(octets, &n, 5);
#else
        std::memcpy(octets, &n, 4);
#endif
    }
#endif

    inline operator std::size_t() const noexcept {
        std::size_t result = 0;
#ifdef USEARCH_64BIT_ENV
        std::memcpy(&result, octets, 5);
#else
        std::memcpy(&result, octets + 1, 4);
#endif
        return result;
    }

    inline static uint40_t max() noexcept { return uint40_t{}.broadcast(0xFF); }
    inline static uint40_t min() noexcept { return uint40_t{}.broadcast(0); }
};

#if defined(USEARCH_DEFINED_WINDOWS)
#pragma pack(pop) // Reset alignment to default
#endif

static_assert(sizeof(uint40_t) == 5, "uint40_t must be exactly 5 bytes");

// clang-format off
template <typename key_at, typename std::enable_if<std::is_integral<key_at>::value>::type* = nullptr> key_at default_free_value() { return std::numeric_limits<key_at>::max(); }
template <typename key_at, typename std::enable_if<std::is_same<key_at, uint40_t>::value>::type* = nullptr> uint40_t default_free_value() { return uint40_t::max(); }
template <typename key_at, typename std::enable_if<!std::is_integral<key_at>::value && !std::is_same<key_at, uint40_t>::value>::type* = nullptr> key_at default_free_value() { return key_at(); }
// clang-format on

template <typename element_at> struct hash_gt {
    std::size_t operator()(element_at const& element) const noexcept { return std::hash<element_at>{}(element); }
};

template <> struct hash_gt<uint40_t> {
    std::size_t operator()(uint40_t const& element) const noexcept { return std::hash<std::size_t>{}(element); }
};

/**
 *  @brief  Minimalistic hash-set implementation to track visited nodes during graph traversal.
 *
 *  It doesn't support deletion of separate objects, but supports `clear`-ing all at once.
 *  It expects `reserve` to be called ahead of all insertions, so no resizes are needed.
 *  It also assumes `0xFF...FF` slots to be unused, to simplify the design.
 *  It uses linear probing, the number of slots is always a power of two, and it uses linear-probing
 *  in case of bucket collisions.
 */
template <typename element_at, typename hasher_at = hash_gt<element_at>, typename allocator_at = std::allocator<byte_t>>
class growing_hash_set_gt {

    using element_t = element_at;
    using hasher_t = hasher_at;

    using allocator_t = allocator_at;
    using byte_t = typename allocator_t::value_type;
    static_assert(sizeof(byte_t) == 1, "Allocator must allocate separate addressable bytes");

    element_t* slots_{};
    /// @brief Number of slots.
    std::size_t capacity_{};
    /// @brief Number of populated.
    std::size_t count_{};
    hasher_t hasher_{};

  public:
    growing_hash_set_gt() noexcept {}
    ~growing_hash_set_gt() noexcept { reset(); }

    explicit operator bool() const noexcept { return slots_; }
    std::size_t size() const noexcept { return count_; }

    void clear() noexcept {
        if (slots_)
            std::memset((void*)slots_, 0xFF, capacity_ * sizeof(element_t));
        count_ = 0;
    }

    void reset() noexcept {
        if (slots_)
            allocator_t{}.deallocate((byte_t*)slots_, capacity_ * sizeof(element_t));
        slots_ = nullptr;
        capacity_ = 0;
        count_ = 0;
    }

    growing_hash_set_gt(std::size_t capacity) noexcept
        : slots_((element_t*)allocator_t{}.allocate(ceil2(capacity) * sizeof(element_t))),
          capacity_(slots_ ? ceil2(capacity) : 0u), count_(0u) {
        clear();
    }

    growing_hash_set_gt(growing_hash_set_gt&& other) noexcept {
        slots_ = exchange(other.slots_, nullptr);
        capacity_ = exchange(other.capacity_, 0);
        count_ = exchange(other.count_, 0);
    }

    growing_hash_set_gt& operator=(growing_hash_set_gt&& other) noexcept {
        std::swap(slots_, other.slots_);
        std::swap(capacity_, other.capacity_);
        std::swap(count_, other.count_);
        return *this;
    }

    growing_hash_set_gt(growing_hash_set_gt const&) = delete;
    growing_hash_set_gt& operator=(growing_hash_set_gt const&) = delete;

    inline bool test(element_t const& elem) const noexcept {
        std::size_t index = hasher_(elem) & (capacity_ - 1);
        while (slots_[index] != default_free_value<element_t>()) {
            if (slots_[index] == elem)
                return true;

            index = (index + 1) & (capacity_ - 1);
        }
        return false;
    }

    /**
     *
     *  @return Similar to `bitset_gt`, returns the previous value.
     */
    inline bool set(element_t const& elem) noexcept {
        std::size_t index = hasher_(elem) & (capacity_ - 1);
        while (slots_[index] != default_free_value<element_t>()) {
            // Already exists
            if (slots_[index] == elem)
                return true;

            index = (index + 1) & (capacity_ - 1);
        }
        slots_[index] = elem;
        ++count_;
        return false;
    }

    bool reserve(std::size_t new_capacity) noexcept {
        new_capacity = (new_capacity * 5u) / 3u;
        if (new_capacity <= capacity_)
            return true;

        new_capacity = ceil2(new_capacity);
        element_t* new_slots = (element_t*)allocator_t{}.allocate(new_capacity * sizeof(element_t));
        if (!new_slots)
            return false;

        std::memset((void*)new_slots, 0xFF, new_capacity * sizeof(element_t));
        std::size_t new_count = count_;
        if (count_) {
            for (std::size_t old_index = 0; old_index != capacity_; ++old_index) {
                if (slots_[old_index] == default_free_value<element_t>())
                    continue;

                std::size_t new_index = hasher_(slots_[old_index]) & (new_capacity - 1);
                while (new_slots[new_index] != default_free_value<element_t>())
                    new_index = (new_index + 1) & (new_capacity - 1);
                new_slots[new_index] = slots_[old_index];
            }
        }

        reset();
        slots_ = new_slots;
        capacity_ = new_capacity;
        count_ = new_count;
        return true;
    }
};

/**
 *  @brief  Basic single-threaded @b ring class, used for all kinds of task queues.
 */
template <typename element_at, typename allocator_at = std::allocator<element_at>> //
class ring_gt {
  public:
    using element_t = element_at;
    using allocator_t = allocator_at;

    static_assert(std::is_trivially_destructible<element_t>(), "This heap is designed for trivial structs");
    static_assert(std::is_trivially_copy_constructible<element_t>(), "This heap is designed for trivial structs");

    using value_type = element_t;

  private:
    element_t* elements_{};
    std::size_t capacity_{};
    std::size_t head_{};
    std::size_t tail_{};
    bool empty_{true};
    allocator_t allocator_{};

  public:
    explicit ring_gt(allocator_t const& alloc = allocator_t()) noexcept : allocator_(alloc) {}

    ring_gt(ring_gt const&) = delete;
    ring_gt& operator=(ring_gt const&) = delete;

    ring_gt(ring_gt&& other) noexcept { swap(other); }
    ring_gt& operator=(ring_gt&& other) noexcept {
        swap(other);
        return *this;
    }

    void swap(ring_gt& other) noexcept {
        std::swap(elements_, other.elements_);
        std::swap(capacity_, other.capacity_);
        std::swap(head_, other.head_);
        std::swap(tail_, other.tail_);
        std::swap(empty_, other.empty_);
        std::swap(allocator_, other.allocator_);
    }

    ~ring_gt() noexcept { reset(); }

    bool empty() const noexcept { return empty_; }
    size_t capacity() const noexcept { return capacity_; }
    size_t size() const noexcept {
        if (empty_)
            return 0;
        else if (head_ >= tail_)
            return head_ - tail_;
        else
            return capacity_ - (tail_ - head_);
    }

    void clear() noexcept {
        head_ = 0;
        tail_ = 0;
        empty_ = true;
    }

    void reset() noexcept {
        if (elements_)
            allocator_.deallocate(elements_, capacity_);
        elements_ = nullptr;
        capacity_ = 0;
        head_ = 0;
        tail_ = 0;
        empty_ = true;
    }

    bool reserve(std::size_t n) noexcept {
        if (n < size())
            return false; // prevent data loss
        if (n <= capacity())
            return true;
        n = (std::max<std::size_t>)(ceil2(n), 64u);
        element_t* elements = allocator_.allocate(n);
        if (!elements)
            return false;

        std::size_t i = 0;
        while (try_pop(elements[i]))
            i++;

        reset();
        elements_ = elements;
        capacity_ = n;
        head_ = i;
        tail_ = 0;
        empty_ = (i == 0);
        return true;
    }

    void push(element_t const& value) noexcept {
        elements_[head_] = value;
        head_ = (head_ + 1) % capacity_;
        empty_ = false;
    }

    bool try_push(element_t const& value) noexcept {
        if (head_ == tail_ && !empty_)
            return false; // elements_ is full

        return push(value);
        return true;
    }

    bool try_pop(element_t& value) noexcept {
        if (empty_)
            return false;

        value = std::move(elements_[tail_]);
        tail_ = (tail_ + 1) % capacity_;
        empty_ = head_ == tail_;
        return true;
    }

    element_t const& operator[](std::size_t i) const noexcept { return elements_[(tail_ + i) % capacity_]; }
};

/// @brief Number of neighbors per graph node.
/// Defaults to 32 in FAISS and 16 in hnswlib.
/// > It is called `M` in the paper.
constexpr std::size_t default_connectivity() { return 16; }

/// @brief Hyper-parameter controlling the quality of indexing.
/// Defaults to 40 in FAISS and 200 in hnswlib.
/// > It is called `efConstruction` in the paper.
constexpr std::size_t default_expansion_add() { return 128; }

/// @brief Hyper-parameter controlling the quality of search.
/// Defaults to 16 in FAISS and 10 in hnswlib.
/// > It is called `ef` in the paper.
constexpr std::size_t default_expansion_search() { return 64; }

constexpr std::size_t default_allocator_entry_bytes() { return 64; }

/**
 *  @brief  Configuration settings for the index construction.
 *          Includes the main `::connectivity` parameter (`M` in the paper)
 *          and two expansion factors - for construction and search.
 */
struct index_config_t {
    /// @brief Number of neighbors per graph node.
    /// Defaults to 32 in FAISS and 16 in hnswlib.
    /// > It is called `M` in the paper.
    std::size_t connectivity = default_connectivity();

    /// @brief Number of neighbors per graph node in base level graph.
    /// Defaults to double of the other levels, so 64 in FAISS and 32 in hnswlib.
    /// > It is called `M0` in the paper.
    std::size_t connectivity_base = default_connectivity() * 2;

    inline index_config_t() = default;
    inline index_config_t(std::size_t c) noexcept
        : connectivity(c ? c : default_connectivity()), connectivity_base(c ? c * 2 : default_connectivity() * 2) {}
    inline index_config_t(std::size_t c, std::size_t cb) noexcept
        : connectivity(c), connectivity_base((std::max)(c, cb)) {}
};

struct index_limits_t {
    std::size_t members = 0;
    std::size_t threads_add = std::thread::hardware_concurrency();
    std::size_t threads_search = std::thread::hardware_concurrency();

    inline index_limits_t(std::size_t n, std::size_t t) noexcept : members(n), threads_add(t), threads_search(t) {}
    inline index_limits_t(std::size_t n = 0) noexcept : index_limits_t(n, std::thread::hardware_concurrency()) {}
    inline std::size_t threads() const noexcept { return (std::max)(threads_add, threads_search); }
    inline std::size_t concurrency() const noexcept { return (std::min)(threads_add, threads_search); }
};

struct index_update_config_t {
    /// @brief Hyper-parameter controlling the quality of indexing.
    /// Defaults to 40 in FAISS and 200 in hnswlib.
    /// > It is called `efConstruction` in the paper.
    std::size_t expansion = default_expansion_add();

    /// @brief Optional thread identifier for multi-threaded construction.
    std::size_t thread = 0;
};

struct index_search_config_t {
    /// @brief Hyper-parameter controlling the quality of search.
    /// Defaults to 16 in FAISS and 10 in hnswlib.
    /// > It is called `ef` in the paper.
    std::size_t expansion = default_expansion_search();

    /// @brief Optional thread identifier for multi-threaded construction.
    std::size_t thread = 0;

    /// @brief Brute-forces exhaustive search over all entries in the index.
    bool exact = false;
};

struct index_cluster_config_t {
    /// @brief Hyper-parameter controlling the quality of search.
    /// Defaults to 16 in FAISS and 10 in hnswlib.
    /// > It is called `ef` in the paper.
    std::size_t expansion = default_expansion_search();

    /// @brief Optional thread identifier for multi-threaded construction.
    std::size_t thread = 0;
};

struct index_copy_config_t {};

struct index_join_config_t {
    /// @brief Controls maximum number of proposals per man during stable marriage.
    std::size_t max_proposals = 0;

    /// @brief Hyper-parameter controlling the quality of search.
    /// Defaults to 16 in FAISS and 10 in hnswlib.
    /// > It is called `ef` in the paper.
    std::size_t expansion = default_expansion_search();

    /// @brief Brute-forces exhaustive search over all entries in the index.
    bool exact = false;
};

/// @brief  C++17 and newer version deprecate the `std::result_of`
template <typename metric_at, typename... args_at>
using return_type_gt =
#if defined(USEARCH_DEFINED_CPP17)
    typename std::invoke_result<metric_at, args_at...>::type;
#else
    typename std::result_of<metric_at(args_at...)>::type;
#endif

/**
 *  @brief  An example of what a USearch-compatible ad-hoc filter would look like.
 *
 *  A similar function object can be passed to search queries to further filter entries
 *  on their auxiliary properties, such as some categorical keys stored in an external DBMS.
 */
struct dummy_predicate_t {
    template <typename member_at> constexpr bool operator()(member_at&&) const noexcept { return true; }
};

/**
 *  @brief  An example of what a USearch-compatible ad-hoc operation on in-flight entries.
 *
 *  This kind of callbacks is used when the engine is being updated and you want to patch
 *  the entries, while their are still under locks - limiting concurrent access and providing
 *  consistency.
 */
struct dummy_callback_t {
    template <typename member_at> void operator()(member_at&&) const noexcept {}
};

/**
 *  @brief  An example of what a USearch-compatible progress-bar should look like.
 *
 *  This is particularly helpful when handling long-running tasks, like serialization,
 *  saving, and loading from disk, or index-level joins.
 *  The reporter checks return value to continue or stop the process, `false` means need to stop.
 */
struct dummy_progress_t {
    inline bool operator()(std::size_t /*processed*/, std::size_t /*total*/) const noexcept { return true; }
};

/**
 *  @brief  An example of what a USearch-compatible values prefetching mechanism should look like.
 *
 *  USearch is designed to handle very large datasets, that may not fir into RAM. Fetching from
 *  external memory is very expensive, so we've added a pre-fetching mechanism, that accepts
 *  multiple objects at once, to cache in RAM ahead of the computation.
 *  The received iterators support both `get_slot` and `get_key` operations.
 *  An example usage may look like this:
 *
 *      template <typename member_citerator_like_at>
 *      inline void operator()(member_citerator_like_at, member_citerator_like_at) const noexcept {
 *          for (; begin != end; ++begin)
 *              io_uring_prefetch(offset_in_file(get_key(begin)));
 *      }
 */
struct dummy_prefetch_t {
    template <typename member_citerator_like_at>
    inline void operator()(member_citerator_like_at, member_citerator_like_at) const noexcept {}
};

/**
 *  @brief  An example of what a USearch-compatible executor (thread-pool) should look like.
 *
 *  It's expected to have `parallel(callback)` API to schedule one task per thread;
 *  an identical `fixed(count, callback)` and `dynamic(count, callback)` overloads that also accepts
 *  the number of tasks, and somehow schedules them between threads; as well as `size()` to
 *  determine the number of available threads.
 */
struct dummy_executor_t {
    dummy_executor_t() noexcept {}
    std::size_t size() const noexcept { return 1; }

    template <typename thread_aware_function_at>
    void fixed(std::size_t tasks, thread_aware_function_at&& thread_aware_function) noexcept {
        for (std::size_t task_idx = 0; task_idx != tasks; ++task_idx)
            thread_aware_function(0, task_idx);
    }

    template <typename thread_aware_function_at>
    void dynamic(std::size_t tasks, thread_aware_function_at&& thread_aware_function) noexcept {
        for (std::size_t task_idx = 0; task_idx != tasks; ++task_idx)
            if (!thread_aware_function(0, task_idx))
                break;
    }

    template <typename thread_aware_function_at>
    void parallel(thread_aware_function_at&& thread_aware_function) noexcept {
        thread_aware_function(0);
    }
};

/**
 *  @brief  An example of what a USearch-compatible key-to-key mapping should look like.
 *
 *  This is particularly helpful for "Semantic Joins", where we map entries of one collection
 *  to entries of another. In asymmetric setups, where A -> B is needed, but B -> A is not,
 *  this can be passed to minimize memory usage.
 */
struct dummy_key_to_key_mapping_t {
    struct member_ref_t {
        template <typename key_at> member_ref_t& operator=(key_at&&) noexcept { return *this; }
    };
    template <typename key_at> member_ref_t operator[](key_at&&) const noexcept { return {}; }
};

/**
 *  @brief  Checks if the provided object has a dummy type, emulating an interface,
 *          but performing no real computation.
 */
template <typename object_at> static constexpr bool is_dummy() {
    using object_t = typename std::remove_all_extents<object_at>::type;
    return std::is_same<typename std::decay<object_t>::type, dummy_predicate_t>::value || //
           std::is_same<typename std::decay<object_t>::type, dummy_callback_t>::value ||  //
           std::is_same<typename std::decay<object_t>::type, dummy_progress_t>::value ||  //
           std::is_same<typename std::decay<object_t>::type, dummy_prefetch_t>::value ||  //
           std::is_same<typename std::decay<object_t>::type, dummy_executor_t>::value ||  //
           std::is_same<typename std::decay<object_t>::type, dummy_key_to_key_mapping_t>::value;
}

template <typename, typename at> struct has_reset_gt {
    static_assert(std::integral_constant<at, false>::value, "Second template parameter needs to be of function type.");
};

template <typename check_at, typename return_at, typename... args_at>
struct has_reset_gt<check_at, return_at(args_at...)> {
  private:
    template <typename at>
    static constexpr auto check(at*) ->
        typename std::is_same<decltype(std::declval<at>().reset(std::declval<args_at>()...)), return_at>::type;
    template <typename> static constexpr std::false_type check(...);

    typedef decltype(check<check_at>(0)) type;

  public:
    static constexpr bool value = type::value;
};

/**
 *  @brief  Checks if a certain class has a member function called `reset`.
 */
template <typename at> constexpr bool has_reset() { return has_reset_gt<at, void()>::value; }

struct serialization_result_t {
    error_t error;

    explicit operator bool() const noexcept { return !error; }
    serialization_result_t failed(error_t message) noexcept {
        error = std::move(message);
        return std::move(*this);
    }
};

/**
 *  @brief Smart-pointer wrapping the LibC @b `FILE` for binary file @b outputs.
 *
 * This class raises no exceptions and corresponds errors through `serialization_result_t`.
 * The class automatically closes the file when the object is destroyed.
 */
class output_file_t {
    char const* path_ = nullptr;
    std::FILE* file_ = nullptr;

  public:
    output_file_t(char const* path) noexcept : path_(path) {}
    ~output_file_t() noexcept { close(); }
    output_file_t(output_file_t&& other) noexcept
        : path_(exchange(other.path_, nullptr)), file_(exchange(other.file_, nullptr)) {}
    output_file_t& operator=(output_file_t&& other) noexcept {
        std::swap(path_, other.path_);
        std::swap(file_, other.file_);
        return *this;
    }
    serialization_result_t open_if_not() noexcept {
        serialization_result_t result;
        if (!file_)
            file_ = std::fopen(path_, "wb");
        if (!file_)
            return result.failed(std::strerror(errno));
        return result;
    }
    serialization_result_t write(void const* begin, std::size_t length) noexcept {
        serialization_result_t result;
        std::size_t written = std::fwrite(begin, length, 1, file_);
        if (!written)
            result.failed(std::strerror(errno));
        return result;
    }
    void close() noexcept {
        if (file_)
            std::fclose(exchange(file_, nullptr));
    }
};

/**
 *  @brief  Smart-pointer wrapping the LibC @b `FILE` for binary files @b inputs.
 *
 * This class raises no exceptions and corresponds errors through `serialization_result_t`.
 * The class automatically closes the file when the object is destroyed.
 */
class input_file_t {
    char const* path_ = nullptr;
    std::FILE* file_ = nullptr;

  public:
    input_file_t(char const* path) noexcept : path_(path) {}
    ~input_file_t() noexcept { close(); }
    input_file_t(input_file_t&& other) noexcept
        : path_(exchange(other.path_, nullptr)), file_(exchange(other.file_, nullptr)) {}
    input_file_t& operator=(input_file_t&& other) noexcept {
        std::swap(path_, other.path_);
        std::swap(file_, other.file_);
        return *this;
    }

    serialization_result_t open_if_not() noexcept {
        serialization_result_t result;
        if (!file_)
            file_ = std::fopen(path_, "rb");
        if (!file_)
            return result.failed(std::strerror(errno));
        return result;
    }
    serialization_result_t read(void* begin, std::size_t length) noexcept {
        serialization_result_t result;
        std::size_t read = std::fread(begin, length, 1, file_);
        if (!read)
            result.failed(std::feof(file_) ? "End of file reached!" : std::strerror(errno));
        return result;
    }
    void close() noexcept {
        if (file_)
            std::fclose(exchange(file_, nullptr));
    }

    explicit operator bool() const noexcept { return file_; }
    bool seek_to(std::size_t progress) noexcept { return std::fseek(file_, progress, SEEK_SET) == 0; }
    bool seek_to_end() noexcept { return std::fseek(file_, 0L, SEEK_END) == 0; }
    bool infer_progress(std::size_t& progress) noexcept {
        long int result = std::ftell(file_);
        if (result == -1L)
            return false;
        progress = static_cast<std::size_t>(result);
        return true;
    }
};

/**
 *  @brief  Represents a memory-mapped file or a pre-allocated anonymous memory region.
 *
 *  This class provides a convenient way to memory-map a file and access its contents as a block of
 *  memory. The class handles platform-specific memory-mapping operations on Windows, Linux, and MacOS.
 *  The class automatically closes the file when the object is destroyed.
 */
class memory_mapped_file_t {
    char const* path_{}; /**< The path to the file to be memory-mapped. */
    void* ptr_{};        /**< A pointer to the memory-mapping. */
    size_t length_{};    /**< The length of the memory-mapped file in bytes. */

#if defined(USEARCH_DEFINED_WINDOWS)
    HANDLE file_handle_{};    /**< The file handle on Windows. */
    HANDLE mapping_handle_{}; /**< The mapping handle on Windows. */
#else
    int file_descriptor_{}; /**< The file descriptor on Linux and MacOS. */
#endif

  public:
    explicit operator bool() const noexcept { return ptr_ != nullptr; }
    byte_t* data() noexcept { return reinterpret_cast<byte_t*>(ptr_); }
    byte_t const* data() const noexcept { return reinterpret_cast<byte_t const*>(ptr_); }
    std::size_t size() const noexcept { return static_cast<std::size_t>(length_); }

    memory_mapped_file_t() noexcept {}
    memory_mapped_file_t(char const* path) noexcept : path_(path) {}
    ~memory_mapped_file_t() noexcept { close(); }
    memory_mapped_file_t(memory_mapped_file_t&& other) noexcept
        : path_(exchange(other.path_, nullptr)), ptr_(exchange(other.ptr_, nullptr)),
          length_(exchange(other.length_, 0)),
#if defined(USEARCH_DEFINED_WINDOWS)
          file_handle_(exchange(other.file_handle_, nullptr)), mapping_handle_(exchange(other.mapping_handle_, nullptr))
#else
          file_descriptor_(exchange(other.file_descriptor_, 0))
#endif
    {
    }

    memory_mapped_file_t(byte_t* data, std::size_t length) noexcept : ptr_(data), length_(length) {}

    memory_mapped_file_t& operator=(memory_mapped_file_t&& other) noexcept {
        std::swap(path_, other.path_);
        std::swap(ptr_, other.ptr_);
        std::swap(length_, other.length_);
#if defined(USEARCH_DEFINED_WINDOWS)
        std::swap(file_handle_, other.file_handle_);
        std::swap(mapping_handle_, other.mapping_handle_);
#else
        std::swap(file_descriptor_, other.file_descriptor_);
#endif
        return *this;
    }

    serialization_result_t open_if_not() noexcept {
        serialization_result_t result;
        if (!path_ || ptr_)
            return result;

#if defined(USEARCH_DEFINED_WINDOWS)

        HANDLE file_handle =
            CreateFile(path_, GENERIC_READ, FILE_SHARE_READ, 0, OPEN_EXISTING, FILE_ATTRIBUTE_NORMAL, 0);
        if (file_handle == INVALID_HANDLE_VALUE)
            return result.failed("Opening file failed!");

        std::size_t file_length = GetFileSize(file_handle, 0);
        HANDLE mapping_handle = CreateFileMapping(file_handle, 0, PAGE_READONLY, 0, 0, 0);
        if (mapping_handle == 0) {
            CloseHandle(file_handle);
            return result.failed("Mapping file failed!");
        }

        byte_t* file = (byte_t*)MapViewOfFile(mapping_handle, FILE_MAP_READ, 0, 0, file_length);
        if (file == 0) {
            CloseHandle(mapping_handle);
            CloseHandle(file_handle);
            return result.failed("View the map failed!");
        }
        file_handle_ = file_handle;
        mapping_handle_ = mapping_handle;
        ptr_ = file;
        length_ = file_length;
#else

#if defined(USEARCH_DEFINED_LINUX)
        int descriptor = open(path_, O_RDONLY | O_NOATIME);
#else
        int descriptor = open(path_, O_RDONLY);
#endif
        if (descriptor < 0)
            return result.failed(std::strerror(errno));

        // Estimate the file size
        struct stat file_stat;
        int fstat_status = fstat(descriptor, &file_stat);
        if (fstat_status < 0) {
            ::close(descriptor);
            return result.failed(std::strerror(errno));
        }

        // Map the entire file
        byte_t* file = (byte_t*)mmap(NULL, file_stat.st_size, PROT_READ, MAP_SHARED, descriptor, 0);
        if (file == MAP_FAILED) {
            ::close(descriptor);
            return result.failed(std::strerror(errno));
        }
        file_descriptor_ = descriptor;
        ptr_ = file;
        length_ = file_stat.st_size;
#endif // Platform specific code
        return result;
    }

    void close() noexcept {
        if (!path_) {
            ptr_ = nullptr;
            length_ = 0;
            return;
        }
#if defined(USEARCH_DEFINED_WINDOWS)
        UnmapViewOfFile(ptr_);
        CloseHandle(mapping_handle_);
        CloseHandle(file_handle_);
        mapping_handle_ = nullptr;
        file_handle_ = nullptr;
#else
        munmap(ptr_, length_);
        ::close(file_descriptor_);
        file_descriptor_ = 0;
#endif
        ptr_ = nullptr;
        length_ = 0;
    }
};

struct index_serialized_header_t {
    std::uint64_t size = 0;
    std::uint64_t connectivity = 0;
    std::uint64_t connectivity_base = 0;
    std::uint64_t max_level = 0;
    std::uint64_t entry_slot = 0;
};

using default_key_t = std::uint64_t;
using default_slot_t = std::uint32_t;
using default_distance_t = float;

template <typename key_at = default_key_t> struct member_gt {
    key_at key;
    std::size_t slot;
};

template <typename key_at> inline std::size_t get_slot(member_gt<key_at> const& m) noexcept { return m.slot; }
template <typename key_at> inline key_at get_key(member_gt<key_at> const& m) noexcept { return m.key; }

template <typename key_at = default_key_t> struct member_cref_gt {
    misaligned_ref_gt<key_at const> key;
    std::size_t slot;
};

template <typename key_at> inline std::size_t get_slot(member_cref_gt<key_at> const& m) noexcept { return m.slot; }
template <typename key_at> inline key_at get_key(member_cref_gt<key_at> const& m) noexcept { return m.key; }

template <typename key_at = default_key_t> struct member_ref_gt {
    misaligned_ref_gt<key_at> key;
    std::size_t slot;

    inline operator member_cref_gt<key_at>() const noexcept { return {key.ptr(), slot}; }
};

template <typename key_at> inline std::size_t get_slot(member_ref_gt<key_at> const& m) noexcept { return m.slot; }
template <typename key_at> inline key_at get_key(member_ref_gt<key_at> const& m) noexcept { return m.key; }

/**
 *  @brief  Approximate Nearest Neighbors Search @b index-structure using the
 *          Hierarchical Navigable Small World @b (HNSW) graphs algorithm.
 *          If classical containers store @b Key->Value mappings, this one can
 *          be seen as a network of keys, accelerating approximate @b Value~>Key visited_members.
 *
 *  Unlike most implementations, this one is generic anc can be used for any search,
 *  not just within equi-dimensional vectors. Examples range from texts to similar Chess
 *  positions.
 *
 *  @tparam key_at
 *      The type of primary objects stored in the index.
 *      The values, to which those map, are not managed by the same index structure.
 *
 *  @tparam compressed_slot_at
 *      The smallest unsigned integer type to address indexed elements.
 *      It is used internally to maximize space-efficiency and is generally
 *      up-casted to @b `std::size_t` in public interfaces.
 *      Can be a built-in @b `uint32_t`, `uint64_t`, or our custom @b `uint40_t`.
 *      Which makes the most sense for 4B+ entry indexes.
 *
 *  @tparam dynamic_allocator_at
 *      Dynamic memory allocator for temporary buffers, visits indicators, and
 *      priority queues, needed during construction and traversals of graphs.
 *      The allocated buffers may be uninitialized.
 *
 *  @tparam tape_allocator_at
 *      Potentially different memory allocator for primary allocations of nodes and vectors.
 *      It would never `deallocate` separate entries, and would only free all the space at once.
 *      The allocated buffers may be uninitialized.
 *
 *  @section Features
 *
 *      - Thread-safe for concurrent construction, search, and updates.
 *      - Doesn't allocate new threads, and reuses the ones its called from.
 *      - Allows storing value externally, managing just the similarity index.
 *      - Joins.

 *  @section Usage
 *
 *  @subsection Exceptions
 *
 *  None of the methods throw exceptions in the "Release" compilation mode.
 *  It may only `throw` if your memory ::dynamic_allocator_at or ::metric_at isn't
 *  safe to copy.
 *
 *  @subsection Serialization
 *
 *  When serialized, doesn't include any additional metadata.
 *  It is just the multi-level proximity-graph. You may want to store metadata about
 *  the used metric and key types somewhere else.
 *
 *  @section Implementation Details
 *
 *  Like every HNSW implementation, USearch builds levels of "Proximity Graphs".
 *  Every added vector forms a node in one or more levels of the graph.
 *  Every node is present in the base level. Every following level contains a smaller
 *  fraction of nodes. During search, the operation starts with the smaller levels
 *  and zooms-in on every following iteration of larger graph traversals.
 *
 *  Just one memory allocation is performed regardless of the number of levels.
 *  The adjacency lists across all levels are concatenated into that single buffer.
 *  That buffer starts with a "head", that stores the metadata, such as the
 *  tallest "level" of the graph that it belongs to, the external "key", and the
 *  number of "dimensions" in the vector.
 *
 *  @section Metrics, Predicates and Callbacks
 *
 *
 *  @section Smart References and Iterators
 *
 *      -   `member_citerator_t` and `member_iterator_t` have only slots, no indirections.
 *
 *      -   `member_cref_t` and `member_ref_t` contains the `slot` and a reference
 *          to the key. So it passes through 1 level of visited_members in `nodes_`.
 *          Retrieving the key via `get_key` will cause fetching yet another cache line.
 *
 *      -   `member_gt` contains an already prefetched copy of the key.
 *
 */
template <typename distance_at = default_distance_t,              //
          typename key_at = default_key_t,                        //
          typename compressed_slot_at = default_slot_t,           //
          typename dynamic_allocator_at = std::allocator<byte_t>, //
          typename tape_allocator_at = dynamic_allocator_at>      //
class index_gt {
  public:
    using distance_t = distance_at;
    using key_t = key_at;
    using compressed_slot_t = compressed_slot_at;
    using dynamic_allocator_t = dynamic_allocator_at;
    using tape_allocator_t = tape_allocator_at;
    static_assert(sizeof(key_t) >= sizeof(compressed_slot_t), "Having tiny keys doesn't make sense.");

    using member_cref_t = member_cref_gt<key_t>;
    using member_ref_t = member_ref_gt<key_t>;

    template <typename ref_at, typename index_at> class member_iterator_gt {
        using ref_t = ref_at;
        using index_t = index_at;

        friend class index_gt;
        member_iterator_gt() noexcept {}
        member_iterator_gt(index_t* index, std::size_t slot) noexcept : index_(index), slot_(slot) {}

        index_t* index_{};
        std::size_t slot_{};

      public:
        using iterator_category = std::random_access_iterator_tag;
        using value_type = ref_t;
        using difference_type = std::ptrdiff_t;
        using pointer = void;
        using reference = ref_t;

        reference operator*() const noexcept { return {index_->node_at_(slot_).key(), slot_}; }
        key_t key() const noexcept { return index_->node_at_(slot_).key(); }

        friend inline std::size_t get_slot(member_iterator_gt const& it) noexcept { return it.slot_; }
        friend inline key_t get_key(member_iterator_gt const& it) noexcept { return it.key(); }

        member_iterator_gt operator++(int) noexcept { return member_iterator_gt(index_, slot_ + 1); }
        member_iterator_gt operator--(int) noexcept { return member_iterator_gt(index_, slot_ - 1); }
        member_iterator_gt operator+(difference_type d) noexcept { return member_iterator_gt(index_, slot_ + d); }
        member_iterator_gt operator-(difference_type d) noexcept { return member_iterator_gt(index_, slot_ - d); }

        // clang-format off
        member_iterator_gt& operator++() noexcept { slot_ += 1; return *this; }
        member_iterator_gt& operator--() noexcept { slot_ -= 1; return *this; }
        member_iterator_gt& operator+=(difference_type d) noexcept { slot_ += d; return *this; }
        member_iterator_gt& operator-=(difference_type d) noexcept { slot_ -= d; return *this; }
        bool operator==(member_iterator_gt const& other) const noexcept { return index_ == other.index_ && slot_ == other.slot_; }
        bool operator!=(member_iterator_gt const& other) const noexcept { return index_ != other.index_ || slot_ != other.slot_; }
        // clang-format on
    };

    using member_iterator_t = member_iterator_gt<member_ref_t, index_gt>;
    using member_citerator_t = member_iterator_gt<member_cref_t, index_gt const>;

    // STL compatibility:
    using value_type = key_t;
    using allocator_type = dynamic_allocator_t;
    using size_type = std::size_t;
    using difference_type = std::ptrdiff_t;
    using reference = member_ref_t;
    using const_reference = member_cref_t;
    using pointer = void;
    using const_pointer = void;
    using iterator = member_iterator_t;
    using const_iterator = member_citerator_t;
    using reverse_iterator = std::reverse_iterator<member_iterator_t>;
    using reverse_const_iterator = std::reverse_iterator<member_citerator_t>;

    using dynamic_allocator_traits_t = std::allocator_traits<dynamic_allocator_t>;
    using byte_t = typename dynamic_allocator_t::value_type;
    static_assert(           //
        sizeof(byte_t) == 1, //
        "Primary allocator must allocate separate addressable bytes");

    using tape_allocator_traits_t = std::allocator_traits<tape_allocator_t>;
    static_assert(                                                 //
        sizeof(typename tape_allocator_traits_t::value_type) == 1, //
        "Tape allocator must allocate separate addressable bytes");

  private:
    /**
     *  @brief  Integer for the number of node neighbors at a specific level of the
     *          multi-level graph. It's selected to be `std::uint32_t` to improve the
     *          alignment in most common cases.
     */
    using neighbors_count_t = std::uint32_t;
    using level_t = std::int16_t;

    /**
     *  @brief  How many bytes of memory are needed to form the "head" of the node.
     */
    static constexpr std::size_t node_head_bytes_() { return sizeof(key_t) + sizeof(level_t); }

    using nodes_mutexes_t = bitset_gt<dynamic_allocator_t>;

    using visits_hash_set_t = growing_hash_set_gt<compressed_slot_t, hash_gt<compressed_slot_t>, dynamic_allocator_t>;

    struct precomputed_constants_t {
        double inverse_log_connectivity{};
        std::size_t neighbors_bytes{};
        std::size_t neighbors_base_bytes{};
    };
    /// @brief A space-efficient internal data-structure used in graph traversal queues.
    struct candidate_t {
        distance_t distance;
        compressed_slot_t slot;
        inline bool operator<(candidate_t other) const noexcept { return distance < other.distance; }
    };

    using candidates_view_t = span_gt<candidate_t const>;
    using candidates_allocator_t = typename dynamic_allocator_traits_t::template rebind_alloc<candidate_t>;
    using top_candidates_t = sorted_buffer_gt<candidate_t, std::less<candidate_t>, candidates_allocator_t>;
    using next_candidates_t = max_heap_gt<candidate_t, std::less<candidate_t>, candidates_allocator_t>;

    /**
     *  @brief  A loosely-structured handle for every node. One such node is created for every member.
     *          To minimize memory usage and maximize the number of entries per cache-line, it only
     *          stores to pointers. The internal tape starts with a `key_t` @b key, then
     *          a `level_t` for the number of graph @b levels in which this member appears,
     *          then the { `neighbors_count_t`, `compressed_slot_t`, `compressed_slot_t` ... } sequences
     *          for @b each-level.
     */
    class node_t {
        byte_t* tape_{};

      public:
        explicit node_t(byte_t* tape) noexcept : tape_(tape) {}
        byte_t* tape() const noexcept { return tape_; }
        byte_t* neighbors_tape() const noexcept { return tape_ + node_head_bytes_(); }
        explicit operator bool() const noexcept { return tape_; }

        node_t() = default;
        node_t(node_t const&) = default;
        node_t& operator=(node_t const&) = default;

        misaligned_ref_gt<key_t const> ckey() const noexcept { return {tape_}; }
        misaligned_ref_gt<key_t> key() const noexcept { return {tape_}; }
        misaligned_ref_gt<level_t> level() const noexcept { return {tape_ + sizeof(key_t)}; }

        void key(key_t v) noexcept { return misaligned_store<key_t>(tape_, v); }
        void level(level_t v) noexcept { return misaligned_store<level_t>(tape_ + sizeof(key_t), v); }
    };

    static_assert(std::is_trivially_copy_constructible<node_t>::value, "Nodes must be light!");
    static_assert(std::is_trivially_destructible<node_t>::value, "Nodes must be light!");

    /**
     *  @brief  A slice of the node's tape, containing a the list of neighbors
     *          for a node in a single graph level. It's pre-allocated to fit
     *          as many neighbors "slots", as may be needed at the target level,
     *          and starts with a single integer `neighbors_count_t` counter.
     */
    class neighbors_ref_t {
        byte_t* tape_;

        static constexpr std::size_t shift(std::size_t i = 0) {
            return sizeof(neighbors_count_t) + sizeof(compressed_slot_t) * i;
        }

      public:
        neighbors_ref_t(byte_t* tape) noexcept : tape_(tape) {}
        misaligned_ptr_gt<compressed_slot_t> begin() noexcept { return tape_ + shift(); }
        misaligned_ptr_gt<compressed_slot_t> end() noexcept { return begin() + size(); }
        misaligned_ptr_gt<compressed_slot_t const> begin() const noexcept { return tape_ + shift(); }
        misaligned_ptr_gt<compressed_slot_t const> end() const noexcept { return begin() + size(); }
        compressed_slot_t operator[](std::size_t i) const noexcept {
            return misaligned_load<compressed_slot_t>(tape_ + shift(i));
        }
        std::size_t size() const noexcept { return misaligned_load<neighbors_count_t>(tape_); }
        void clear() noexcept {
            neighbors_count_t n = misaligned_load<neighbors_count_t>(tape_);
            std::memset(tape_, 0, shift(n));
            // misaligned_store<neighbors_count_t>(tape_, 0);
        }
        void push_back(compressed_slot_t slot) noexcept {
            neighbors_count_t n = misaligned_load<neighbors_count_t>(tape_);
            misaligned_store<compressed_slot_t>(tape_ + shift(n), slot);
            misaligned_store<neighbors_count_t>(tape_, n + 1);
        }
    };

    /**
     *  @brief  A package of all kinds of temporary data-structures, that the threads
     *          would reuse to process requests. Similar to having all of those as
     *          separate `thread_local` global variables.
     */
    struct usearch_align_m context_t {
        top_candidates_t top_candidates{};
        next_candidates_t next_candidates{};
        visits_hash_set_t visits{};
        std::default_random_engine level_generator{};
        std::size_t iteration_cycles{};
        std::size_t computed_distances_count{};

        template <typename value_at, typename metric_at, typename entry_at> //
        inline distance_t measure(value_at const& first, entry_at const& second, metric_at&& metric) noexcept {
            static_assert( //
                std::is_same<entry_at, member_cref_t>::value || std::is_same<entry_at, member_citerator_t>::value,
                "Unexpected type");

            computed_distances_count++;
            return metric(first, second);
        }

        template <typename metric_at, typename entry_at> //
        inline distance_t measure(entry_at const& first, entry_at const& second, metric_at&& metric) noexcept {
            static_assert( //
                std::is_same<entry_at, member_cref_t>::value || std::is_same<entry_at, member_citerator_t>::value,
                "Unexpected type");

            computed_distances_count++;
            return metric(first, second);
        }
    };

    index_config_t config_{};
    index_limits_t limits_{};

    mutable dynamic_allocator_t dynamic_allocator_{};
    tape_allocator_t tape_allocator_{};

    precomputed_constants_t pre_{};
    memory_mapped_file_t viewed_file_{};

    /// @brief  Number of "slots" available for `node_t` objects. Equals to @b `limits_.members`.
    usearch_align_m mutable std::atomic<std::size_t> nodes_capacity_{};

    /// @brief  Number of "slots" already storing non-null nodes.
    usearch_align_m mutable std::atomic<std::size_t> nodes_count_{};

    /// @brief  Controls access to `max_level_` and `entry_slot_`.
    ///         If any thread is updating those values, no other threads can `add()` or `search()`.
    std::mutex global_mutex_{};

    /// @brief  The level of the top-most graph in the index. Grows as the logarithm of size, starts from zero.
    level_t max_level_{};

    /// @brief  The slot in which the only node of the top-level graph is stored.
    std::size_t entry_slot_{};

    using nodes_allocator_t = typename dynamic_allocator_traits_t::template rebind_alloc<node_t>;

    /// @brief  C-style array of `node_t` smart-pointers.
    buffer_gt<node_t, nodes_allocator_t> nodes_{};

    /// @brief  Mutex, that limits concurrent access to `nodes_`.
    mutable nodes_mutexes_t nodes_mutexes_{};

    using contexts_allocator_t = typename dynamic_allocator_traits_t::template rebind_alloc<context_t>;

    /// @brief  Array of thread-specific buffers for temporary data.
    mutable buffer_gt<context_t, contexts_allocator_t> contexts_{};

  public:
    std::size_t connectivity() const noexcept { return config_.connectivity; }
    std::size_t capacity() const noexcept { return nodes_capacity_; }
    std::size_t size() const noexcept { return nodes_count_; }
    std::size_t max_level() const noexcept { return static_cast<std::size_t>(max_level_); }
    index_config_t const& config() const noexcept { return config_; }
    index_limits_t const& limits() const noexcept { return limits_; }
    bool is_immutable() const noexcept { return bool(viewed_file_); }

    /**
     *  @section Exceptions
     *      Doesn't throw, unless the ::metric's and ::allocators's throw on copy-construction.
     */
    explicit index_gt( //
        index_config_t config = {}, dynamic_allocator_t dynamic_allocator = {},
        tape_allocator_t tape_allocator = {}) noexcept
        : config_(config), limits_(0, 0), dynamic_allocator_(std::move(dynamic_allocator)),
          tape_allocator_(std::move(tape_allocator)), pre_(precompute_(config)), nodes_count_(0u), max_level_(-1),
          entry_slot_(0u), nodes_(), nodes_mutexes_(), contexts_() {}

    /**
     *  @brief  Clones the structure with the same hyper-parameters, but without contents.
     */
    index_gt fork() noexcept { return index_gt{config_, dynamic_allocator_, tape_allocator_}; }

    ~index_gt() noexcept { reset(); }

    index_gt(index_gt&& other) noexcept { swap(other); }

    index_gt& operator=(index_gt&& other) noexcept {
        swap(other);
        return *this;
    }

    struct copy_result_t {
        error_t error;
        index_gt index;

        explicit operator bool() const noexcept { return !error; }
        copy_result_t failed(error_t message) noexcept {
            error = std::move(message);
            return std::move(*this);
        }
    };

    copy_result_t copy(index_copy_config_t config = {}) const noexcept {
        copy_result_t result;
        index_gt& other = result.index;
        other = index_gt(config_, dynamic_allocator_, tape_allocator_);
        if (!other.reserve(limits_))
            return result.failed("Failed to reserve the contexts");

        // Now all is left - is to allocate new `node_t` instances and populate
        // the `other.nodes_` array into it.
        for (std::size_t i = 0; i != nodes_count_; ++i)
            other.nodes_[i] = other.node_make_copy_(node_bytes_(nodes_[i]));

        other.nodes_count_ = nodes_count_.load();
        other.max_level_ = max_level_;
        other.entry_slot_ = entry_slot_;

        // This controls nothing for now :)
        (void)config;
        return result;
    }

    member_citerator_t cbegin() const noexcept { return {this, 0}; }
    member_citerator_t cend() const noexcept { return {this, size()}; }
    member_citerator_t begin() const noexcept { return {this, 0}; }
    member_citerator_t end() const noexcept { return {this, size()}; }
    member_iterator_t begin() noexcept { return {this, 0}; }
    member_iterator_t end() noexcept { return {this, size()}; }

    member_ref_t at(std::size_t slot) noexcept { return {nodes_[slot].key(), slot}; }
    member_cref_t at(std::size_t slot) const noexcept { return {nodes_[slot].ckey(), slot}; }
    member_iterator_t iterator_at(std::size_t slot) noexcept { return {this, slot}; }
    member_citerator_t citerator_at(std::size_t slot) const noexcept { return {this, slot}; }

    dynamic_allocator_t const& dynamic_allocator() const noexcept { return dynamic_allocator_; }
    tape_allocator_t const& tape_allocator() const noexcept { return tape_allocator_; }

#pragma region Adjusting Configuration

    /**
     *  @brief Erases all the vectors from the index.
     *
     *  Will change `size()` to zero, but will keep the same `capacity()`.
     *  Will keep the number of available threads/contexts the same as it was.
     */
    void clear() noexcept {
        if (!has_reset<tape_allocator_t>()) {
            std::size_t n = nodes_count_;
            for (std::size_t i = 0; i != n; ++i)
                node_free_(i);
        } else
            tape_allocator_.deallocate(nullptr, 0);
        nodes_count_ = 0;
        max_level_ = -1;
        entry_slot_ = 0u;
    }

    /**
     *  @brief Erases all members from index, closing files, and returning RAM to OS.
     *
     *  Will change both `size()` and `capacity()` to zero.
     *  Will deallocate all threads/contexts.
     *  If the index is memory-mapped - releases the mapping and the descriptor.
     */
    void reset() noexcept {
        clear();

        nodes_ = {};
        contexts_ = {};
        nodes_mutexes_ = {};
        limits_ = index_limits_t{0, 0};
        nodes_capacity_ = 0;
        viewed_file_ = memory_mapped_file_t{};
        tape_allocator_ = {};
    }

    /**
     *  @brief  Swaps the underlying memory buffers and thread contexts.
     */
    void swap(index_gt& other) noexcept {
        std::swap(config_, other.config_);
        std::swap(limits_, other.limits_);
        std::swap(dynamic_allocator_, other.dynamic_allocator_);
        std::swap(tape_allocator_, other.tape_allocator_);
        std::swap(pre_, other.pre_);
        std::swap(viewed_file_, other.viewed_file_);
        std::swap(max_level_, other.max_level_);
        std::swap(entry_slot_, other.entry_slot_);
        std::swap(nodes_, other.nodes_);
        std::swap(nodes_mutexes_, other.nodes_mutexes_);
        std::swap(contexts_, other.contexts_);

        // Non-atomic parts.
        std::size_t capacity_copy = nodes_capacity_;
        std::size_t count_copy = nodes_count_;
        nodes_capacity_ = other.nodes_capacity_.load();
        nodes_count_ = other.nodes_count_.load();
        other.nodes_capacity_ = capacity_copy;
        other.nodes_count_ = count_copy;
    }

    /**
     *  @brief  Increases the `capacity()` of the index to allow adding more vectors.
     *  @return `true` on success, `false` on memory allocation errors.
     */
    bool reserve(index_limits_t limits) usearch_noexcept_m {

        if (limits.threads_add <= limits_.threads_add          //
            && limits.threads_search <= limits_.threads_search //
            && limits.members <= limits_.members)
            return true;

        nodes_mutexes_t new_mutexes(limits.members);
        buffer_gt<node_t, nodes_allocator_t> new_nodes(limits.members);
        buffer_gt<context_t, contexts_allocator_t> new_contexts(limits.threads());
        if (!new_nodes || !new_contexts || !new_mutexes)
            return false;

        // Move the nodes info, and deallocate previous buffers.
        if (nodes_)
            std::memcpy(new_nodes.data(), nodes_.data(), sizeof(node_t) * size());

        limits_ = limits;
        nodes_capacity_ = limits.members;
        nodes_ = std::move(new_nodes);
        contexts_ = std::move(new_contexts);
        nodes_mutexes_ = std::move(new_mutexes);
        return true;
    }

#pragma endregion

#pragma region Construction and Search

    struct add_result_t {
        error_t error{};
        std::size_t new_size{};
        std::size_t visited_members{};
        std::size_t computed_distances{};
        std::size_t slot{};

        explicit operator bool() const noexcept { return !error; }
        add_result_t failed(error_t message) noexcept {
            error = std::move(message);
            return std::move(*this);
        }
    };

    /// @brief  Describes a matched search result, augmenting `member_cref_t`
    ///         contents with `distance` to the query object.
    struct match_t {
        member_cref_t member;
        distance_t distance;

        inline match_t() noexcept : member({nullptr, 0}), distance(std::numeric_limits<distance_t>::max()) {}

        inline match_t(member_cref_t member, distance_t distance) noexcept : member(member), distance(distance) {}

        inline match_t(match_t&& other) noexcept
            : member({other.member.key.ptr(), other.member.slot}), distance(other.distance) {}

        inline match_t(match_t const& other) noexcept
            : member({other.member.key.ptr(), other.member.slot}), distance(other.distance) {}

        inline match_t& operator=(match_t const& other) noexcept {
            member.key.reset(other.member.key.ptr());
            member.slot = other.member.slot;
            distance = other.distance;
            return *this;
        }

        inline match_t& operator=(match_t&& other) noexcept {
            member.key.reset(other.member.key.ptr());
            member.slot = other.member.slot;
            distance = other.distance;
            return *this;
        }
    };

    class search_result_t {
        node_t const* nodes_{};
        top_candidates_t const* top_{};

        friend class index_gt;
        inline search_result_t(index_gt const& index, top_candidates_t& top) noexcept
            : nodes_(index.nodes_), top_(&top) {}

      public:
        /** @brief  Number of search results found. */
        std::size_t count{};
        /** @brief  Number of graph nodes traversed. */
        std::size_t visited_members{};
        /** @brief  Number of times the distances were computed. */
        std::size_t computed_distances{};
        error_t error{};

        inline search_result_t() noexcept {}
        inline search_result_t(search_result_t&&) = default;
        inline search_result_t& operator=(search_result_t&&) = default;

        explicit operator bool() const noexcept { return !error; }
        search_result_t failed(error_t message) noexcept {
            error = std::move(message);
            return std::move(*this);
        }

        inline operator std::size_t() const noexcept { return count; }
        inline std::size_t size() const noexcept { return count; }
        inline bool empty() const noexcept { return !count; }
        inline match_t operator[](std::size_t i) const noexcept { return at(i); }
        inline match_t front() const noexcept { return at(0); }
        inline match_t back() const noexcept { return at(count - 1); }
        inline bool contains(key_t key) const noexcept {
            for (std::size_t i = 0; i != count; ++i)
                if (at(i).member.key == key)
                    return true;
            return false;
        }
        inline match_t at(std::size_t i) const noexcept {
            candidate_t const* top_ordered = top_->data();
            candidate_t candidate = top_ordered[i];
            node_t node = nodes_[candidate.slot];
            return {member_cref_t{node.ckey(), candidate.slot}, candidate.distance};
        }
        inline std::size_t merge_into(          //
            key_t* keys, distance_t* distances, //
            std::size_t old_count, std::size_t max_count) const noexcept {

            std::size_t merged_count = old_count;
            for (std::size_t i = 0; i != count; ++i) {
                match_t result = operator[](i);
                distance_t* merged_end = distances + merged_count;
                std::size_t offset = std::lower_bound(distances, merged_end, result.distance) - distances;
                if (offset == max_count)
                    continue;

                std::size_t count_worse = merged_count - offset - (max_count == merged_count);
                std::memmove(keys + offset + 1, keys + offset, count_worse * sizeof(key_t));
                std::memmove(distances + offset + 1, distances + offset, count_worse * sizeof(distance_t));
                keys[offset] = result.member.key;
                distances[offset] = result.distance;
                merged_count += merged_count != max_count;
            }
            return merged_count;
        }
        inline std::size_t dump_to(key_t* keys, distance_t* distances) const noexcept {
            for (std::size_t i = 0; i != count; ++i) {
                match_t result = operator[](i);
                keys[i] = result.member.key;
                distances[i] = result.distance;
            }
            return count;
        }
        inline std::size_t dump_to(key_t* keys) const noexcept {
            for (std::size_t i = 0; i != count; ++i) {
                match_t result = operator[](i);
                keys[i] = result.member.key;
            }
            return count;
        }
    };

    struct cluster_result_t {
        error_t error{};
        std::size_t visited_members{};
        std::size_t computed_distances{};
        match_t cluster{};

        explicit operator bool() const noexcept { return !error; }
        cluster_result_t failed(error_t message) noexcept {
            error = std::move(message);
            return std::move(*this);
        }
    };

    /**
     *  @brief  Inserts a new entry into the index. Thread-safe. Supports @b heterogeneous lookups.
     *          Expects needed capacity to be reserved ahead of time: `size() < capacity()`.
     *
     *  @tparam metric_at
     *      A function responsible for computing the distance @b (dis-similarity) between two objects.
     *      It should be callable into distinctly different scenarios:
     *          - `distance_t operator() (value_at, entry_at)` - from new object to existing entries.
     *          - `distance_t operator() (entry_at, entry_at)` - between existing entries.
     *      Where any possible `entry_at` has both two interfaces: `std::size_t slot()`, `key_t key()`.
     *
     *  @param[in] key External identifier/name/descriptor for the new entry.
     *  @param[in] value Content that will be compared against other entries to index.
     *  @param[in] metric Callable object measuring distance between ::value and present objects.
     *  @param[in] config Configuration options for this specific operation.
     *  @param[in] callback On-success callback, executed while the `member_ref_t` is still under lock.
     */
    template <                                   //
        typename value_at,                       //
        typename metric_at,                      //
        typename callback_at = dummy_callback_t, //
        typename prefetch_at = dummy_prefetch_t  //
        >
    add_result_t add(                                    //
        key_t key, value_at&& value, metric_at&& metric, //
        index_update_config_t config = {},               //
        callback_at&& callback = callback_at{},          //
        prefetch_at&& prefetch = prefetch_at{}) usearch_noexcept_m {

        add_result_t result;
        if (is_immutable())
            return result.failed("Can't add to an immutable index");

        // Make sure we have enough local memory to perform this request
        context_t& context = contexts_[config.thread];
        top_candidates_t& top = context.top_candidates;
        next_candidates_t& next = context.next_candidates;
        top.clear();
        next.clear();

        // The top list needs one more slot than the connectivity of the base level
        // for the heuristic, that tries to squeeze one more element into saturated list.
        std::size_t connectivity_max = (std::max)(config_.connectivity_base, config_.connectivity);
        std::size_t top_limit = (std::max)(connectivity_max + 1, config.expansion);
        if (!top.reserve(top_limit))
            return result.failed("Out of memory!");
        if (!next.reserve(config.expansion))
            return result.failed("Out of memory!");

        // Determining how much memory to allocate for the node depends on the target level
        std::unique_lock<std::mutex> new_level_lock(global_mutex_);
        level_t max_level_copy = max_level_;      // Copy under lock
        std::size_t entry_idx_copy = entry_slot_; // Copy under lock
        level_t target_level = choose_random_level_(context.level_generator);

        // Make sure we are not overflowing
        std::size_t capacity = nodes_capacity_.load();
        std::size_t new_slot = nodes_count_.fetch_add(1);
        if (new_slot >= capacity) {
            nodes_count_.fetch_sub(1);
            return result.failed("Reserve capacity ahead of insertions!");
        }

        // Allocate the neighbors
        node_t node = node_make_(key, target_level);
        if (!node) {
            nodes_count_.fetch_sub(1);
            return result.failed("Out of memory!");
        }
        if (target_level <= max_level_copy)
            new_level_lock.unlock();

        nodes_[new_slot] = node;
        result.new_size = new_slot + 1;
        result.slot = new_slot;
        callback(at(new_slot));
        node_lock_t new_lock = node_lock_(new_slot);

        // Do nothing for the first element
        if (!new_slot) {
            entry_slot_ = new_slot;
            max_level_ = target_level;
            return result;
        }

        // Pull stats
        result.computed_distances = context.computed_distances_count;
        result.visited_members = context.iteration_cycles;

        connect_node_across_levels_(                                //
            value, metric, prefetch,                                //
            new_slot, entry_idx_copy, max_level_copy, target_level, //
            config, context);

        // Normalize stats
        result.computed_distances = context.computed_distances_count - result.computed_distances;
        result.visited_members = context.iteration_cycles - result.visited_members;

        // Updating the entry point if needed
        if (target_level > max_level_copy) {
            entry_slot_ = new_slot;
            max_level_ = target_level;
        }
        return result;
    }

    /**
     *  @brief  Update an existing entry. Thread-safe. Supports @b heterogeneous lookups.
     *
     *  @tparam metric_at
     *      A function responsible for computing the distance @b (dis-similarity) between two objects.
     *      It should be callable into distinctly different scenarios:
     *          - `distance_t operator() (value_at, entry_at)` - from new object to existing entries.
     *          - `distance_t operator() (entry_at, entry_at)` - between existing entries.
     *      For any possible `entry_at` following interfaces will work:
     *          - `std::size_t get_slot(entry_at const &)`
     *          - `key_t get_key(entry_at const &)`
     *
     *  @param[in] iterator Iterator pointing to an existing entry to be replaced.
     *  @param[in] key External identifier/name/descriptor for the entry.
     *  @param[in] value Content that will be compared against other entries in the index.
     *  @param[in] metric Callable object measuring distance between ::value and present objects.
     *  @param[in] config Configuration options for this specific operation.
     *  @param[in] callback On-success callback, executed while the `member_ref_t` is still under lock.
     */
    template <                                   //
        typename value_at,                       //
        typename metric_at,                      //
        typename callback_at = dummy_callback_t, //
        typename prefetch_at = dummy_prefetch_t  //
        >
    add_result_t update(                        //
        member_iterator_t iterator,             //
        key_t key,                              //
        value_at&& value,                       //
        metric_at&& metric,                     //
        index_update_config_t config = {},      //
        callback_at&& callback = callback_at{}, //
        prefetch_at&& prefetch = prefetch_at{}) usearch_noexcept_m {

        usearch_assert_m(!is_immutable(), "Can't add to an immutable index");
        add_result_t result;
        std::size_t old_slot = iterator.slot_;

        // Make sure we have enough local memory to perform this request
        context_t& context = contexts_[config.thread];
        top_candidates_t& top = context.top_candidates;
        next_candidates_t& next = context.next_candidates;
        top.clear();
        next.clear();

        // The top list needs one more slot than the connectivity of the base level
        // for the heuristic, that tries to squeeze one more element into saturated list.
        std::size_t connectivity_max = (std::max)(config_.connectivity_base, config_.connectivity);
        std::size_t top_limit = (std::max)(connectivity_max + 1, config.expansion);
        if (!top.reserve(top_limit))
            return result.failed("Out of memory!");
        if (!next.reserve(config.expansion))
            return result.failed("Out of memory!");

        node_lock_t new_lock = node_lock_(old_slot);
        node_t node = node_at_(old_slot);

        level_t node_level = node.level();
        span_bytes_t node_bytes = node_bytes_(node);
        std::memset(node_bytes.data(), 0, node_bytes.size());
        node.level(node_level);

        // Pull stats
        result.computed_distances = context.computed_distances_count;
        result.visited_members = context.iteration_cycles;

        connect_node_across_levels_(                       //
            value, metric, prefetch,                       //
            old_slot, entry_slot_, max_level_, node_level, //
            config, context);
        node.key(key);

        // Normalize stats
        result.computed_distances = context.computed_distances_count - result.computed_distances;
        result.visited_members = context.iteration_cycles - result.visited_members;
        result.slot = old_slot;

        callback(at(old_slot));
        return result;
    }

    /**
     *  @brief Searches for the closest elements to the given ::query. Thread-safe.
     *
     *  @param[in] query Content that will be compared against other entries in the index.
     *  @param[in] wanted The upper bound for the number of results to return.
     *  @param[in] config Configuration options for this specific operation.
     *  @param[in] predicate Optional filtering predicate for `member_cref_t`.
     *  @return Smart object referencing temporary memory. Valid until next `search()`, `add()`, or `cluster()`.
     */
    template <                                     //
        typename value_at,                         //
        typename metric_at,                        //
        typename predicate_at = dummy_predicate_t, //
        typename prefetch_at = dummy_prefetch_t    //
        >
    search_result_t search(                        //
        value_at&& query,                          //
        std::size_t wanted,                        //
        metric_at&& metric,                        //
        index_search_config_t config = {},         //
        predicate_at&& predicate = predicate_at{}, //
        prefetch_at&& prefetch = prefetch_at{}) const noexcept {

        context_t& context = contexts_[config.thread];
        top_candidates_t& top = context.top_candidates;
        search_result_t result{*this, top};
        if (!nodes_count_)
            return result;

        // Go down the level, tracking only the closest match
        result.computed_distances = context.computed_distances_count;
        result.visited_members = context.iteration_cycles;

        if (config.exact) {
            if (!top.reserve(wanted))
                return result.failed("Out of memory!");
            search_exact_(query, metric, predicate, wanted, context);
        } else {
            next_candidates_t& next = context.next_candidates;
            std::size_t expansion = (std::max)(config.expansion, wanted);
            if (!next.reserve(expansion))
                return result.failed("Out of memory!");
            if (!top.reserve(expansion))
                return result.failed("Out of memory!");

            std::size_t closest_slot = search_for_one_(query, metric, prefetch, entry_slot_, max_level_, 0, context);

            // For bottom layer we need a more optimized procedure
            if (!search_to_find_in_base_(query, metric, predicate, prefetch, closest_slot, expansion, context))
                return result.failed("Out of memory!");
        }

        top.sort_ascending();
        top.shrink(wanted);

        // Normalize stats
        result.computed_distances = context.computed_distances_count - result.computed_distances;
        result.visited_members = context.iteration_cycles - result.visited_members;
        result.count = top.size();
        return result;
    }

    /**
     *  @brief Identifies the closest cluster to the given ::query. Thread-safe.
     *
     *  @param[in] query Content that will be compared against other entries in the index.
     *  @param[in] level The index level to target. Higher means lower resolution.
     *  @param[in] config Configuration options for this specific operation.
     *  @param[in] predicate Optional filtering predicate for `member_cref_t`.
     *  @return Smart object referencing temporary memory. Valid until next `search()`, `add()`, or `cluster()`.
     */
    template <                                     //
        typename value_at,                         //
        typename metric_at,                        //
        typename predicate_at = dummy_predicate_t, //
        typename prefetch_at = dummy_prefetch_t    //
        >
    cluster_result_t cluster(                      //
        value_at&& query,                          //
        std::size_t level,                         //
        metric_at&& metric,                        //
        index_cluster_config_t config = {},        //
        predicate_at&& predicate = predicate_at{}, //
        prefetch_at&& prefetch = prefetch_at{}) const noexcept {

        context_t& context = contexts_[config.thread];
        cluster_result_t result;
        if (!nodes_count_)
            return result.failed("No clusters to identify");

        // Go down the level, tracking only the closest match
        result.computed_distances = context.computed_distances_count;
        result.visited_members = context.iteration_cycles;

        next_candidates_t& next = context.next_candidates;
        std::size_t expansion = config.expansion;
        if (!next.reserve(expansion))
            return result.failed("Out of memory!");

        result.cluster.member =
            at(search_for_one_(query, metric, prefetch, entry_slot_, max_level_, level - 1, context));
        result.cluster.distance = context.measure(query, result.cluster.member, metric);

        // Normalize stats
        result.computed_distances = context.computed_distances_count - result.computed_distances;
        result.visited_members = context.iteration_cycles - result.visited_members;

        (void)predicate;
        return result;
    }

#pragma endregion

#pragma region Metadata

    struct stats_t {
        std::size_t nodes{};
        std::size_t edges{};
        std::size_t max_edges{};
        std::size_t allocated_bytes{};
    };

    stats_t stats() const noexcept {
        stats_t result{};

        for (std::size_t i = 0; i != size(); ++i) {
            node_t node = node_at_(i);
            std::size_t max_edges = node.level() * config_.connectivity + config_.connectivity_base;
            std::size_t edges = 0;
            for (level_t level = 0; level <= node.level(); ++level)
                edges += neighbors_(node, level).size();

            ++result.nodes;
            result.allocated_bytes += node_bytes_(node).size();
            result.edges += edges;
            result.max_edges += max_edges;
        }
        return result;
    }

    stats_t stats(std::size_t level) const noexcept {
        stats_t result{};

        std::size_t neighbors_bytes = !level ? pre_.neighbors_base_bytes : pre_.neighbors_bytes;
        for (std::size_t i = 0; i != size(); ++i) {
            node_t node = node_at_(i);
            if (static_cast<std::size_t>(node.level()) < level)
                continue;

            ++result.nodes;
            result.edges += neighbors_(node, level).size();
            result.allocated_bytes += node_head_bytes_() + neighbors_bytes;
        }

        std::size_t max_edges_per_node = level ? config_.connectivity_base : config_.connectivity;
        result.max_edges = result.nodes * max_edges_per_node;
        return result;
    }

    stats_t stats(stats_t* stats_per_level, std::size_t max_level) const noexcept {

        std::size_t head_bytes = node_head_bytes_();
        for (std::size_t i = 0; i != size(); ++i) {
            node_t node = node_at_(i);

            stats_per_level[0].nodes++;
            stats_per_level[0].edges += neighbors_(node, 0).size();
            stats_per_level[0].allocated_bytes += pre_.neighbors_base_bytes + head_bytes;

            level_t node_level = static_cast<level_t>(node.level());
            for (level_t l = 1; l <= (std::min)(node_level, static_cast<level_t>(max_level)); ++l) {
                stats_per_level[l].nodes++;
                stats_per_level[l].edges += neighbors_(node, l).size();
                stats_per_level[l].allocated_bytes += pre_.neighbors_bytes;
            }
        }

        // The `max_edges` parameter can be inferred from `nodes`
        stats_per_level[0].max_edges = stats_per_level[0].nodes * config_.connectivity_base;
        for (std::size_t l = 1; l <= max_level; ++l)
            stats_per_level[l].max_edges = stats_per_level[l].nodes * config_.connectivity;

        // Aggregate stats across levels
        stats_t result{};
        for (std::size_t l = 0; l <= max_level; ++l)
            result.nodes += stats_per_level[l].nodes,                         //
                result.edges += stats_per_level[l].edges,                     //
                result.allocated_bytes += stats_per_level[l].allocated_bytes, //
                result.max_edges += stats_per_level[l].max_edges;             //

        return result;
    }

    /**
     *  @brief  A relatively accurate lower bound on the amount of memory consumed by the system.
     *          In practice it's error will be below 10%.
     *
     *  @see    `serialized_length` for the length of the binary serialized representation.
     */
    std::size_t memory_usage(std::size_t allocator_entry_bytes = default_allocator_entry_bytes()) const noexcept {
        std::size_t total = 0;
        if (!viewed_file_) {
            stats_t s = stats();
            total += s.allocated_bytes;
            total += s.nodes * allocator_entry_bytes;
        }

        // Temporary data-structures, proportional to the number of nodes:
        total += limits_.members * sizeof(node_t) + allocator_entry_bytes;

        // Temporary data-structures, proportional to the number of threads:
        total += limits_.threads() * sizeof(context_t) + allocator_entry_bytes * 3;
        return total;
    }

    std::size_t memory_usage_per_node(level_t level) const noexcept { return node_bytes_(level); }

#pragma endregion

#pragma region Serialization

    /**
     *  @brief  Estimate the binary length (in bytes) of the serialized index.
     */
    std::size_t serialized_length() const noexcept {
        std::size_t neighbors_length = 0;
        for (std::size_t i = 0; i != size(); ++i)
            neighbors_length += node_bytes_(node_at_(i).level()) + sizeof(level_t);
        return sizeof(index_serialized_header_t) + neighbors_length;
    }

    /**
     *  @brief  Saves serialized binary index representation to a stream.
     */
    template <typename output_callback_at, typename progress_at = dummy_progress_t>
    serialization_result_t save_to_stream(output_callback_at&& output, progress_at&& progress = {}) const noexcept {

        serialization_result_t result;

        // Export some basic metadata
        index_serialized_header_t header;
        header.size = nodes_count_;
        header.connectivity = config_.connectivity;
        header.connectivity_base = config_.connectivity_base;
        header.max_level = max_level_;
        header.entry_slot = entry_slot_;
        if (!output(&header, sizeof(header)))
            return result.failed("Failed to serialize the header into stream");

        // Progress status
        std::size_t processed = 0;
        std::size_t const total = 2 * header.size;

        // Export the number of levels per node
        // That is both enough to estimate the overall memory consumption,
        // and to be able to estimate the offsets of every entry in the file.
        for (std::size_t i = 0; i != header.size; ++i) {
            node_t node = node_at_(i);
            level_t level = node.level();
<<<<<<< HEAD
            if (!callback(&level, sizeof(level)))
                return result.failed("Failed to serialize into stream");
            if (!progress(++processed, total))
                return result.failed("Terminated by user");
=======
            if (!output(&level, sizeof(level)))
                return result.failed("Failed to serialize nodes levels into stream");
>>>>>>> 5fc11b46
        }

        // After that dump the nodes themselves
        for (std::size_t i = 0; i != header.size; ++i) {
            span_bytes_t node_bytes = node_bytes_(node_at_(i));
<<<<<<< HEAD
            if (!callback(node_bytes.data(), node_bytes.size()))
                return result.failed("Failed to serialize into stream");
            if (!progress(++processed, total))
                return result.failed("Terminated by user");
=======
            if (!output(node_bytes.data(), node_bytes.size()))
                return result.failed("Failed to serialize nodes into stream");
            progress(i, header.size);
>>>>>>> 5fc11b46
        }

        return {};
    }

    /**
     *  @brief  Symmetric to `save_from_stream`, pulls data from a stream.
     */
    template <typename input_callback_at, typename progress_at = dummy_progress_t>
    serialization_result_t load_from_stream(input_callback_at&& input, progress_at&& progress = {}) noexcept {

        serialization_result_t result;

        // Remove previously stored objects
        reset();

        // Pull basic metadata
        index_serialized_header_t header;
        if (!input(&header, sizeof(header)))
            return result.failed("Failed to pull the header from the stream");

        // We are loading an empty index, no more work to do
        if (!header.size) {
            reset();
            return result;
        }

        // Allocate some dynamic memory to read all the levels
        using levels_allocator_t = typename dynamic_allocator_traits_t::template rebind_alloc<level_t>;
        buffer_gt<level_t, levels_allocator_t> levels(header.size);
        if (!levels)
            return result.failed("Out of memory");
        if (!input(levels, header.size * sizeof(level_t)))
            return result.failed("Failed to pull nodes levels from the stream");

        // Submit metadata
        config_.connectivity = header.connectivity;
        config_.connectivity_base = header.connectivity_base;
        pre_ = precompute_(config_);
        index_limits_t limits;
        limits.members = header.size;
        if (!reserve(limits)) {
            reset();
            return result.failed("Out of memory");
        }
        nodes_count_ = header.size;
        max_level_ = static_cast<level_t>(header.max_level);
        entry_slot_ = static_cast<compressed_slot_t>(header.entry_slot);

        // Load the nodes
        for (std::size_t i = 0; i != header.size; ++i) {
            span_bytes_t node_bytes = node_malloc_(levels[i]);
            if (!input(node_bytes.data(), node_bytes.size())) {
                reset();
                return result.failed("Failed to pull nodes from the stream");
            }
            nodes_[i] = node_t{node_bytes.data()};
            if (!progress(i + 1, header.size))
                return result.failed("Terminated by user");
        }
        return {};
    }

    template <typename progress_at = dummy_progress_t>
    serialization_result_t save(char const* file_path, progress_at&& progress = {}) const noexcept {
        return save(output_file_t(file_path), std::forward<progress_at>(progress));
    }

    template <typename progress_at = dummy_progress_t>
    serialization_result_t load(char const* file_path, progress_at&& progress = {}) noexcept {
        return load(input_file_t(file_path), std::forward<progress_at>(progress));
    }

    /**
     *  @brief  Saves serialized binary index representation to a file, generally on disk.
     */
    template <typename progress_at = dummy_progress_t>
    serialization_result_t save(output_file_t file, progress_at&& progress = {}) const noexcept {

        serialization_result_t io_result = file.open_if_not();
        if (!io_result)
            return io_result;

        serialization_result_t stream_result = save_to_stream(
            [&](void* buffer, std::size_t length) {
                io_result = file.write(buffer, length);
                return !!io_result;
            },
            std::forward<progress_at>(progress));

        if (!stream_result)
            return stream_result;
        return io_result;
    }

    /**
     *  @brief  Memory-maps the serialized binary index representation from disk,
     *          @b without copying data into RAM, and fetching it on-demand.
     */
    template <typename progress_at = dummy_progress_t>
    serialization_result_t save(memory_mapped_file_t file, std::size_t offset = 0,
                                progress_at&& progress = {}) const noexcept {

        serialization_result_t io_result = file.open_if_not();
        if (!io_result)
            return io_result;

        serialization_result_t stream_result = save_to_stream(
            [&](void* buffer, std::size_t length) {
                if (offset + length > file.size())
                    return false;
                std::memcpy(file.data() + offset, buffer, length);
                offset += length;
                return true;
            },
            std::forward<progress_at>(progress));

        return stream_result;
    }

    /**
     *  @brief  Loads the serialized binary index representation from disk to RAM.
     *          Adjusts the configuration properties of the constructed index to
     *          match the settings in the file.
     */
    template <typename progress_at = dummy_progress_t>
    serialization_result_t load(input_file_t file, progress_at&& progress = {}) noexcept {

        serialization_result_t io_result = file.open_if_not();
        if (!io_result)
            return io_result;

        serialization_result_t stream_result = load_from_stream(
            [&](void* buffer, std::size_t length) {
                io_result = file.read(buffer, length);
                return !!io_result;
            },
            std::forward<progress_at>(progress));

        if (!stream_result)
            return stream_result;
        return io_result;
    }

    /**
     *  @brief  Loads the serialized binary index representation from disk to RAM.
     *          Adjusts the configuration properties of the constructed index to
     *          match the settings in the file.
     */
    template <typename progress_at = dummy_progress_t>
    serialization_result_t load(memory_mapped_file_t file, std::size_t offset = 0,
                                progress_at&& progress = {}) noexcept {

        serialization_result_t io_result = file.open_if_not();
        if (!io_result)
            return io_result;

        serialization_result_t stream_result = load_from_stream(
            [&](void* buffer, std::size_t length) {
                if (offset + length > file.size())
                    return false;
                std::memcpy(buffer, file.data() + offset, length);
                offset += length;
                return true;
            },
            std::forward<progress_at>(progress));

        return stream_result;
    }

    /**
     *  @brief  Memory-maps the serialized binary index representation from disk,
     *          @b without copying data into RAM, and fetching it on-demand.
     */
    template <typename progress_at = dummy_progress_t>
    serialization_result_t view(memory_mapped_file_t file, std::size_t offset = 0,
                                progress_at&& progress = {}) noexcept {

        // Remove previously stored objects
        reset();

        serialization_result_t result = file.open_if_not();
        if (!result)
            return result;

        // Pull basic metadata
        index_serialized_header_t header;
        if (file.size() - offset < sizeof(header))
            return result.failed("File is corrupted and lacks a header");
        std::memcpy(&header, file.data() + offset, sizeof(header));

        if (!header.size) {
            reset();
            return result;
        }

        // Precompute offsets of every node, but before that we need to update the configs
        // This could have been done with `std::exclusive_scan`, but it's only available from C++17.
        using offsets_allocator_t = typename dynamic_allocator_traits_t::template rebind_alloc<std::size_t>;
        buffer_gt<std::size_t, offsets_allocator_t> offsets(header.size);
        if (!offsets)
            return result.failed("Out of memory");

        config_.connectivity = header.connectivity;
        config_.connectivity_base = header.connectivity_base;
        pre_ = precompute_(config_);
        misaligned_ptr_gt<level_t> levels{(byte_t*)file.data() + offset + sizeof(header)};
        offsets[0u] = offset + sizeof(header) + sizeof(level_t) * header.size;
        for (std::size_t i = 1; i < header.size; ++i)
            offsets[i] = offsets[i - 1] + node_bytes_(levels[i - 1]);

        std::size_t total_bytes = offsets[header.size - 1] + node_bytes_(levels[header.size - 1]);
        if (file.size() < total_bytes) {
            reset();
            return result.failed("File is corrupted and can't fit all the nodes");
        }

        // Submit metadata and reserve memory
        index_limits_t limits;
        limits.members = header.size;
        if (!reserve(limits)) {
            reset();
            return result.failed("Out of memory");
        }
        nodes_count_ = header.size;
        max_level_ = static_cast<level_t>(header.max_level);
        entry_slot_ = static_cast<compressed_slot_t>(header.entry_slot);

        // Rapidly address all the nodes
        for (std::size_t i = 0; i != header.size; ++i) {
            nodes_[i] = node_t{(byte_t*)file.data() + offsets[i]};
            if (!progress(i + 1, header.size))
                return result.failed("Terminated by user");
        }
        viewed_file_ = std::move(file);
        return {};
    }

#pragma endregion

    /**
     *  @brief  Performs compaction on the whole HNSW index, purging some entries
     *          and links to them, while also generating a more efficient mapping,
     *          putting the more frequently used entries closer together.
     *
     *
     * Scans the whole collection, removing the links leading towards
     *          banned entries. This essentially isolates some nodes from the rest
     *          of the graph, while keeping their outgoing links, in case the node
     *          is structurally relevant and has a crucial role in the index.
     *          It won't reclaim the memory.
     *
     *  @param[in] allow_member Predicate to mark nodes for isolation.
     *  @param[in] executor Thread-pool to execute the job in parallel.
     *  @param[in] progress Callback to report the execution progress.
     */
    template <typename values_at, typename metric_at,                   //
              typename slot_transition_at = dummy_key_to_key_mapping_t, //
              typename executor_at = dummy_executor_t,                  //
              typename progress_at = dummy_progress_t,                  //
              typename prefetch_at = dummy_prefetch_t>
    void compact(                             //
        values_at&& values,                   //
        metric_at&& metric,                   //
        slot_transition_at&& slot_transition, //

        executor_at&& executor = executor_at{}, //
        progress_at&& progress = progress_at{}, //
        prefetch_at&& prefetch = prefetch_at{}) noexcept {

        // Export all the keys, slots, and levels.
        // Partition them with the predicate.
        // Sort the allowed entries in descending order of their level.
        // Create a new array mapping old slots to the new ones (INT_MAX for deleted items).
        struct slot_level_t {
            compressed_slot_t old_slot;
            compressed_slot_t cluster;
            level_t level;
        };
        using slot_level_allocator_t = typename dynamic_allocator_traits_t::template rebind_alloc<slot_level_t>;
        buffer_gt<slot_level_t, slot_level_allocator_t> slots_and_levels(size());

        // Progress status
        std::atomic<bool> do_tasks{true};
        std::atomic<std::size_t> processed{0};
        std::size_t const total = 3 * slots_and_levels.size();

        // For every bottom level node, determine its parent cluster
        executor.dynamic(slots_and_levels.size(), [&](std::size_t thread_idx, std::size_t old_slot) {
            context_t& context = contexts_[thread_idx];
            std::size_t cluster = search_for_one_( //
                values[citerator_at(old_slot)],    //
                metric, prefetch,                  //
                entry_slot_, max_level_, 0, context);
            slots_and_levels[old_slot] = {                                          //
                                          static_cast<compressed_slot_t>(old_slot), //
                                          static_cast<compressed_slot_t>(cluster),  //
                                          node_at_(old_slot).level()};
            ++processed;
            if (thread_idx == 0)
                do_tasks = progress(processed.load(), total);
            return do_tasks.load();
        });
        if (!do_tasks.load())
            return;

        // Where the actual permutation happens:
        std::sort(slots_and_levels.begin(), slots_and_levels.end(), [](slot_level_t const& a, slot_level_t const& b) {
            return a.level == b.level ? a.cluster < b.cluster : a.level > b.level;
        });

        using size_allocator_t = typename dynamic_allocator_traits_t::template rebind_alloc<std::size_t>;
        buffer_gt<std::size_t, size_allocator_t> old_slot_to_new(slots_and_levels.size());
        for (std::size_t new_slot = 0; new_slot != slots_and_levels.size(); ++new_slot)
            old_slot_to_new[slots_and_levels[new_slot].old_slot] = new_slot;

        // Erase all the incoming links
        buffer_gt<node_t, nodes_allocator_t> reordered_nodes(slots_and_levels.size());
        tape_allocator_t reordered_tape;

        for (std::size_t new_slot = 0; new_slot != slots_and_levels.size(); ++new_slot) {
            std::size_t old_slot = slots_and_levels[new_slot].old_slot;
            node_t old_node = node_at_(old_slot);

            std::size_t node_bytes = node_bytes_(old_node.level());
            byte_t* new_data = (byte_t*)reordered_tape.allocate(node_bytes);
            node_t new_node{new_data};
            std::memcpy(new_data, old_node.tape(), node_bytes);

            for (level_t level = 0; level <= old_node.level(); ++level)
                for (misaligned_ref_gt<compressed_slot_t> neighbor : neighbors_(new_node, level))
                    neighbor = static_cast<compressed_slot_t>(old_slot_to_new[compressed_slot_t(neighbor)]);

            reordered_nodes[new_slot] = new_node;
            if (!progress(++processed, total))
                return;
        }

        for (std::size_t new_slot = 0; new_slot != slots_and_levels.size(); ++new_slot) {
            std::size_t old_slot = slots_and_levels[new_slot].old_slot;
            slot_transition(node_at_(old_slot).ckey(),                //
                            static_cast<compressed_slot_t>(old_slot), //
                            static_cast<compressed_slot_t>(new_slot));
            if (!progress(++processed, total))
                return;
        }

        nodes_ = std::move(reordered_nodes);
        tape_allocator_ = std::move(reordered_tape);
        entry_slot_ = old_slot_to_new[entry_slot_];
    }

    /**
     *  @brief  Scans the whole collection, removing the links leading towards
     *          banned entries. This essentially isolates some nodes from the rest
     *          of the graph, while keeping their outgoing links, in case the node
     *          is structurally relevant and has a crucial role in the index.
     *          It won't reclaim the memory.
     *
     *  @param[in] allow_member Predicate to mark nodes for isolation.
     *  @param[in] executor Thread-pool to execute the job in parallel.
     *  @param[in] progress Callback to report the execution progress.
     */
    template <                                        //
        typename allow_member_at = dummy_predicate_t, //
        typename executor_at = dummy_executor_t,      //
        typename progress_at = dummy_progress_t       //
        >
    void isolate(                               //
        allow_member_at&& allow_member,         //
        executor_at&& executor = executor_at{}, //
        progress_at&& progress = progress_at{}) noexcept {

        // Progress status
        std::atomic<bool> do_tasks{true};
        std::atomic<std::size_t> processed{0};

        // Erase all the incoming links
        std::size_t nodes_count = size();
        executor.dynamic(nodes_count, [&](std::size_t thread_idx, std::size_t node_idx) {
            node_t node = node_at_(node_idx);
            for (level_t level = 0; level <= node.level(); ++level) {
                neighbors_ref_t neighbors = neighbors_(node, level);
                std::size_t old_size = neighbors.size();
                neighbors.clear();
                for (std::size_t i = 0; i != old_size; ++i) {
                    compressed_slot_t neighbor_slot = neighbors[i];
                    node_t neighbor = node_at_(neighbor_slot);
                    if (allow_member(member_cref_t{neighbor.ckey(), neighbor_slot}))
                        neighbors.push_back(neighbor_slot);
                }
            }
            ++processed;
            if (thread_idx == 0)
                do_tasks = progress(processed.load(), nodes_count);
            return do_tasks.load();
        });
    }

  private:
    inline static precomputed_constants_t precompute_(index_config_t const& config) noexcept {
        precomputed_constants_t pre;
        pre.inverse_log_connectivity = 1.0 / std::log(static_cast<double>(config.connectivity));
        pre.neighbors_bytes = config.connectivity * sizeof(compressed_slot_t) + sizeof(neighbors_count_t);
        pre.neighbors_base_bytes = config.connectivity_base * sizeof(compressed_slot_t) + sizeof(neighbors_count_t);
        return pre;
    }

    using span_bytes_t = span_gt<byte_t>;

    inline span_bytes_t node_bytes_(node_t node) const noexcept { return {node.tape(), node_bytes_(node.level())}; }
    inline std::size_t node_bytes_(level_t level) const noexcept {
        return node_head_bytes_() + node_neighbors_bytes_(level);
    }
    inline std::size_t node_neighbors_bytes_(node_t node) const noexcept { return node_neighbors_bytes_(node.level()); }
    inline std::size_t node_neighbors_bytes_(level_t level) const noexcept {
        return pre_.neighbors_base_bytes + pre_.neighbors_bytes * level;
    }

    span_bytes_t node_malloc_(level_t level) noexcept {
        std::size_t node_bytes = node_bytes_(level);
        byte_t* data = (byte_t*)tape_allocator_.allocate(node_bytes);
        return data ? span_bytes_t{data, node_bytes} : span_bytes_t{};
    }

    node_t node_make_(key_t key, level_t level) noexcept {
        span_bytes_t node_bytes = node_malloc_(level);
        if (!node_bytes)
            return {};

        std::memset(node_bytes.data(), 0, node_bytes.size());
        node_t node{(byte_t*)node_bytes.data()};
        node.key(key);
        node.level(level);
        return node;
    }

    node_t node_make_copy_(span_bytes_t old_bytes) noexcept {
        byte_t* data = (byte_t*)tape_allocator_.allocate(old_bytes.size());
        if (!data)
            return {};
        std::memcpy(data, old_bytes.data(), old_bytes.size());
        return node_t{data};
    }

    void node_free_(std::size_t idx) noexcept {
        if (viewed_file_)
            return;

        node_t& node = nodes_[idx];
        tape_allocator_.deallocate(node.tape(), node_bytes_(node).size());
        node = node_t{};
    }

    inline node_t node_at_(std::size_t idx) const noexcept { return nodes_[idx]; }
    inline neighbors_ref_t neighbors_base_(node_t node) const noexcept { return {node.neighbors_tape()}; }

    inline neighbors_ref_t neighbors_non_base_(node_t node, level_t level) const noexcept {
        return {node.neighbors_tape() + pre_.neighbors_base_bytes + (level - 1) * pre_.neighbors_bytes};
    }

    inline neighbors_ref_t neighbors_(node_t node, level_t level) const noexcept {
        return level ? neighbors_non_base_(node, level) : neighbors_base_(node);
    }

    struct node_lock_t {
        nodes_mutexes_t& mutexes;
        std::size_t slot;
        inline ~node_lock_t() noexcept { mutexes.atomic_reset(slot); }
    };

    inline node_lock_t node_lock_(std::size_t slot) const noexcept {
        while (nodes_mutexes_.atomic_set(slot))
            ;
        return {nodes_mutexes_, slot};
    }

    template <typename value_at, typename metric_at, typename prefetch_at>
    void connect_node_across_levels_(                                                           //
        value_at&& value, metric_at&& metric, prefetch_at&& prefetch,                           //
        std::size_t node_slot, std::size_t entry_slot, level_t max_level, level_t target_level, //
        index_update_config_t const& config, context_t& context) usearch_noexcept_m {

        // Go down the level, tracking only the closest match
        std::size_t closest_slot = search_for_one_( //
            value, metric, prefetch,                //
            entry_slot, max_level, target_level, context);

        // From `target_level` down perform proper extensive search
        for (level_t level = (std::min)(target_level, max_level); level >= 0; --level) {
            // TODO: Handle out of memory conditions
            search_to_insert_(value, metric, prefetch, closest_slot, node_slot, level, config.expansion, context);
            closest_slot = connect_new_node_(metric, node_slot, level, context);
            reconnect_neighbor_nodes_(metric, node_slot, value, level, context);
        }
    }

    template <typename metric_at>
    std::size_t connect_new_node_( //
        metric_at&& metric, std::size_t new_slot, level_t level, context_t& context) usearch_noexcept_m {

        node_t new_node = node_at_(new_slot);
        top_candidates_t& top = context.top_candidates;

        // Outgoing links from `new_slot`:
        neighbors_ref_t new_neighbors = neighbors_(new_node, level);
        {
            usearch_assert_m(!new_neighbors.size(), "The newly inserted element should have blank link list");
            candidates_view_t top_view = refine_(metric, config_.connectivity, top, context);

            for (std::size_t idx = 0; idx != top_view.size(); idx++) {
                usearch_assert_m(!new_neighbors[idx], "Possible memory corruption");
                usearch_assert_m(level <= node_at_(top_view[idx].slot).level(), "Linking to missing level");
                new_neighbors.push_back(top_view[idx].slot);
            }
        }

        return new_neighbors[0];
    }

    template <typename value_at, typename metric_at>
    void reconnect_neighbor_nodes_( //
        metric_at&& metric, std::size_t new_slot, value_at&& value, level_t level,
        context_t& context) usearch_noexcept_m {

        node_t new_node = node_at_(new_slot);
        top_candidates_t& top = context.top_candidates;
        neighbors_ref_t new_neighbors = neighbors_(new_node, level);

        // Reverse links from the neighbors:
        std::size_t const connectivity_max = level ? config_.connectivity : config_.connectivity_base;
        for (compressed_slot_t close_slot : new_neighbors) {
            if (close_slot == new_slot)
                continue;
            node_lock_t close_lock = node_lock_(close_slot);
            node_t close_node = node_at_(close_slot);

            neighbors_ref_t close_header = neighbors_(close_node, level);
            usearch_assert_m(close_header.size() <= connectivity_max, "Possible corruption");
            usearch_assert_m(close_slot != new_slot, "Self-loops are impossible");
            usearch_assert_m(level <= close_node.level(), "Linking to missing level");

            // If `new_slot` is already present in the neighboring connections of `close_slot`
            // then no need to modify any connections or run the heuristics.
            if (close_header.size() < connectivity_max) {
                close_header.push_back(static_cast<compressed_slot_t>(new_slot));
                continue;
            }

            // To fit a new connection we need to drop an existing one.
            top.clear();
            usearch_assert_m((top.reserve(close_header.size() + 1)), "The memory must have been reserved in `add`");
            top.insert_reserved(
                {context.measure(value, citerator_at(close_slot), metric), static_cast<compressed_slot_t>(new_slot)});
            for (compressed_slot_t successor_slot : close_header)
                top.insert_reserved(
                    {context.measure(citerator_at(close_slot), citerator_at(successor_slot), metric), successor_slot});

            // Export the results:
            close_header.clear();
            candidates_view_t top_view = refine_(metric, connectivity_max, top, context);
            for (std::size_t idx = 0; idx != top_view.size(); idx++)
                close_header.push_back(top_view[idx].slot);
        }
    }

    level_t choose_random_level_(std::default_random_engine& level_generator) const noexcept {
        std::uniform_real_distribution<double> distribution(0.0, 1.0);
        double r = -std::log(distribution(level_generator)) * pre_.inverse_log_connectivity;
        return (level_t)r;
    }

    struct candidates_range_t;
    class candidates_iterator_t {
        friend struct candidates_range_t;

        index_gt const& index_;
        neighbors_ref_t neighbors_;
        visits_hash_set_t& visits_;
        std::size_t current_;

        candidates_iterator_t& skip_missing() noexcept {
            if (!visits_.size())
                return *this;
            while (current_ != neighbors_.size()) {
                compressed_slot_t neighbor_slot = neighbors_[current_];
                if (visits_.test(neighbor_slot))
                    current_++;
                else
                    break;
            }
            return *this;
        }

      public:
        using element_t = compressed_slot_t;
        using iterator_category = std::forward_iterator_tag;
        using value_type = element_t;
        using difference_type = std::ptrdiff_t;
        using pointer = misaligned_ptr_gt<element_t>;
        using reference = misaligned_ref_gt<element_t>;

        reference operator*() const noexcept { return slot(); }
        candidates_iterator_t(index_gt const& index, neighbors_ref_t neighbors, visits_hash_set_t& visits,
                              std::size_t progress) noexcept
            : index_(index), neighbors_(neighbors), visits_(visits), current_(progress) {}
        candidates_iterator_t operator++(int) noexcept {
            return candidates_iterator_t(index_, visits_, neighbors_, current_ + 1).skip_missing();
        }
        candidates_iterator_t& operator++() noexcept {
            ++current_;
            skip_missing();
            return *this;
        }
        bool operator==(candidates_iterator_t const& other) noexcept { return current_ == other.current_; }
        bool operator!=(candidates_iterator_t const& other) noexcept { return current_ != other.current_; }

        key_t key() const noexcept { return index_->node_at_(slot()).key(); }
        compressed_slot_t slot() const noexcept { return neighbors_[current_]; }
        friend inline std::size_t get_slot(candidates_iterator_t const& it) noexcept { return it.slot(); }
        friend inline key_t get_key(candidates_iterator_t const& it) noexcept { return it.key(); }
    };

    struct candidates_range_t {
        index_gt const& index;
        neighbors_ref_t neighbors;
        visits_hash_set_t& visits;

        candidates_iterator_t begin() const noexcept {
            return candidates_iterator_t{index, neighbors, visits, 0}.skip_missing();
        }
        candidates_iterator_t end() const noexcept { return {index, neighbors, visits, neighbors.size()}; }
    };

    template <typename value_at, typename metric_at, typename prefetch_at = dummy_prefetch_t>
    std::size_t search_for_one_(                                      //
        value_at&& query, metric_at&& metric, prefetch_at&& prefetch, //
        std::size_t closest_slot, level_t begin_level, level_t end_level, context_t& context) const noexcept {

        visits_hash_set_t& visits = context.visits;
        visits.clear();

        // Optional prefetching
        if (!std::is_same<typename std::decay<prefetch_at>::type, dummy_prefetch_t>::value)
            prefetch(citerator_at(closest_slot), citerator_at(closest_slot + 1));

        distance_t closest_dist = context.measure(query, citerator_at(closest_slot), metric);
        for (level_t level = begin_level; level > end_level; --level) {
            bool changed;
            do {
                changed = false;
                node_lock_t closest_lock = node_lock_(closest_slot);
                neighbors_ref_t closest_neighbors = neighbors_non_base_(node_at_(closest_slot), level);

                // Optional prefetching
                if (!std::is_same<typename std::decay<prefetch_at>::type, dummy_prefetch_t>::value) {
                    candidates_range_t missing_candidates{*this, closest_neighbors, visits};
                    prefetch(missing_candidates.begin(), missing_candidates.end());
                }

                // Actual traversal
                for (compressed_slot_t candidate_slot : closest_neighbors) {
                    distance_t candidate_dist = context.measure(query, citerator_at(candidate_slot), metric);
                    if (candidate_dist < closest_dist) {
                        closest_dist = candidate_dist;
                        closest_slot = candidate_slot;
                        changed = true;
                    }
                }
                context.iteration_cycles++;
            } while (changed);
        }
        return closest_slot;
    }

    /**
     *  @brief  Traverses a layer of a graph, to find the best place to insert a new node.
     *          Locks the nodes in the process, assuming other threads are updating neighbors lists.
     *  @return `true` if procedure succeeded, `false` if run out of memory.
     */
    template <typename value_at, typename metric_at, typename prefetch_at = dummy_prefetch_t>
    bool search_to_insert_(                                           //
        value_at&& query, metric_at&& metric, prefetch_at&& prefetch, //
        std::size_t start_slot, std::size_t new_slot, level_t level, std::size_t top_limit,
        context_t& context) noexcept {

        visits_hash_set_t& visits = context.visits;
        next_candidates_t& next = context.next_candidates; // pop min, push
        top_candidates_t& top = context.top_candidates;    // pop max, push

        visits.clear();
        next.clear();
        top.clear();
        if (!visits.reserve(config_.connectivity_base + 1u))
            return false;

        // Optional prefetching
        if (!std::is_same<typename std::decay<prefetch_at>::type, dummy_prefetch_t>::value)
            prefetch(citerator_at(start_slot), citerator_at(start_slot + 1));

        distance_t radius = context.measure(query, citerator_at(start_slot), metric);
        next.insert_reserved({-radius, static_cast<compressed_slot_t>(start_slot)});
        top.insert_reserved({radius, static_cast<compressed_slot_t>(start_slot)});
        visits.set(start_slot);

        while (!next.empty()) {

            candidate_t candidacy = next.top();
            if ((-candidacy.distance) > radius && top.size() == top_limit)
                break;

            next.pop();
            context.iteration_cycles++;

            compressed_slot_t candidate_slot = candidacy.slot;
            if (new_slot == candidate_slot)
                continue;
            node_t candidate_ref = node_at_(candidate_slot);
            node_lock_t candidate_lock = node_lock_(candidate_slot);
            neighbors_ref_t candidate_neighbors = neighbors_(candidate_ref, level);

            // Optional prefetching
            if (!std::is_same<typename std::decay<prefetch_at>::type, dummy_prefetch_t>::value) {
                candidates_range_t missing_candidates{*this, candidate_neighbors, visits};
                prefetch(missing_candidates.begin(), missing_candidates.end());
            }

            // Assume the worst-case when reserving memory
            if (!visits.reserve(visits.size() + candidate_neighbors.size()))
                return false;

            for (compressed_slot_t successor_slot : candidate_neighbors) {
                if (visits.set(successor_slot))
                    continue;

                // node_lock_t successor_lock = node_lock_(successor_slot);
                distance_t successor_dist = context.measure(query, citerator_at(successor_slot), metric);
                if (top.size() < top_limit || successor_dist < radius) {
                    // This can substantially grow our priority queue:
                    next.insert({-successor_dist, successor_slot});
                    // This will automatically evict poor matches:
                    top.insert({successor_dist, successor_slot}, top_limit);
                    radius = top.top().distance;
                }
            }
        }
        return true;
    }

    /**
     *  @brief  Traverses the @b base layer of a graph, to find a close match.
     *          Doesn't lock any nodes, assuming read-only simultaneous access.
     *  @return `true` if procedure succeeded, `false` if run out of memory.
     */
    template <typename value_at, typename metric_at, typename predicate_at, typename prefetch_at>
    bool search_to_find_in_base_(                                                               //
        value_at&& query, metric_at&& metric, predicate_at&& predicate, prefetch_at&& prefetch, //
        std::size_t start_slot, std::size_t expansion, context_t& context) const noexcept {

        visits_hash_set_t& visits = context.visits;
        next_candidates_t& next = context.next_candidates; // pop min, push
        top_candidates_t& top = context.top_candidates;    // pop max, push
        std::size_t const top_limit = expansion;

        visits.clear();
        next.clear();
        top.clear();
        if (!visits.reserve(config_.connectivity_base + 1u))
            return false;

        // Optional prefetching
        if (!std::is_same<typename std::decay<prefetch_at>::type, dummy_prefetch_t>::value)
            prefetch(citerator_at(start_slot), citerator_at(start_slot + 1));

        distance_t radius = context.measure(query, citerator_at(start_slot), metric);
        next.insert_reserved({-radius, static_cast<compressed_slot_t>(start_slot)});
        top.insert_reserved({radius, static_cast<compressed_slot_t>(start_slot)});
        visits.set(start_slot);

        while (!next.empty()) {

            candidate_t candidate = next.top();
            if ((-candidate.distance) > radius)
                break;

            next.pop();
            context.iteration_cycles++;

            neighbors_ref_t candidate_neighbors = neighbors_base_(node_at_(candidate.slot));

            // Optional prefetching
            if (!std::is_same<typename std::decay<prefetch_at>::type, dummy_prefetch_t>::value) {
                candidates_range_t missing_candidates{*this, candidate_neighbors, visits};
                prefetch(missing_candidates.begin(), missing_candidates.end());
            }

            // Assume the worst-case when reserving memory
            if (!visits.reserve(visits.size() + candidate_neighbors.size()))
                return false;

            for (compressed_slot_t successor_slot : candidate_neighbors) {
                if (visits.set(successor_slot))
                    continue;

                distance_t successor_dist = context.measure(query, citerator_at(successor_slot), metric);
                if (top.size() < top_limit || successor_dist < radius) {
                    // This can substantially grow our priority queue:
                    next.insert({-successor_dist, successor_slot});
                    if (!is_dummy<predicate_at>())
                        if (!predicate(member_cref_t{node_at_(successor_slot).ckey(), successor_slot}))
                            continue;

                    // This will automatically evict poor matches:
                    top.insert({successor_dist, successor_slot}, top_limit);
                    radius = top.top().distance;
                }
            }
        }

        return true;
    }

    /**
     *  @brief  Iterates through all members, without actually touching the index.
     */
    template <typename value_at, typename metric_at, typename predicate_at>
    void search_exact_(                                                 //
        value_at&& query, metric_at&& metric, predicate_at&& predicate, //
        std::size_t count, context_t& context) const noexcept {

        top_candidates_t& top = context.top_candidates;
        top.clear();
        top.reserve(count);
        for (std::size_t i = 0; i != size(); ++i) {
            if (!is_dummy<predicate_at>())
                if (!predicate(at(i)))
                    continue;

            distance_t distance = context.measure(query, citerator_at(i), metric);
            top.insert(candidate_t{distance, static_cast<compressed_slot_t>(i)}, count);
        }
    }

    /**
     *  @brief  This algorithm from the original paper implements a heuristic,
     *          that massively reduces the number of connections a point has,
     *          to keep only the neighbors, that are from each other.
     */
    template <typename metric_at>
    candidates_view_t refine_( //
        metric_at&& metric,    //
        std::size_t needed, top_candidates_t& top, context_t& context) const noexcept {

        top.sort_ascending();
        candidate_t* top_data = top.data();
        std::size_t const top_count = top.size();
        if (top_count < needed)
            return {top_data, top_count};

        std::size_t submitted_count = 1;
        std::size_t consumed_count = 1; /// Always equal or greater than `submitted_count`.
        while (submitted_count < needed && consumed_count < top_count) {
            candidate_t candidate = top_data[consumed_count];
            bool good = true;
            for (std::size_t idx = 0; idx < submitted_count; idx++) {
                candidate_t submitted = top_data[idx];
                distance_t inter_result_dist = context.measure( //
                    citerator_at(candidate.slot),               //
                    citerator_at(submitted.slot),               //
                    metric);
                if (inter_result_dist < candidate.distance) {
                    good = false;
                    break;
                }
            }

            if (good) {
                top_data[submitted_count] = top_data[consumed_count];
                submitted_count++;
            }
            consumed_count++;
        }

        top.shrink(submitted_count);
        return {top_data, submitted_count};
    }
};

struct join_result_t {
    error_t error{};
    std::size_t intersection_size{};
    std::size_t engagements{};
    std::size_t visited_members{};
    std::size_t computed_distances{};

    explicit operator bool() const noexcept { return !error; }
    join_result_t failed(error_t message) noexcept {
        error = std::move(message);
        return std::move(*this);
    }
};

/**
 *  @brief  Adapts the Male-Optimal Stable Marriage algorithm for unequal sets
 *          to perform fast one-to-one matching between two large collections
 *          of vectors, using approximate nearest neighbors search.
 *
 *  @param[inout] man_to_woman Container to map ::first keys to ::second.
 *  @param[inout] woman_to_man Container to map ::second keys to ::first.
 *  @param[in] executor Thread-pool to execute the job in parallel.
 *  @param[in] progress Callback to report the execution progress.
 */
template < //

    typename men_at,          //
    typename women_at,        //
    typename men_values_at,   //
    typename women_values_at, //
    typename men_metric_at,   //
    typename women_metric_at, //

    typename man_to_woman_at = dummy_key_to_key_mapping_t, //
    typename woman_to_man_at = dummy_key_to_key_mapping_t, //
    typename executor_at = dummy_executor_t,               //
    typename progress_at = dummy_progress_t                //
    >
static join_result_t join(               //
    men_at const& men,                   //
    women_at const& women,               //
    men_values_at const& men_values,     //
    women_values_at const& women_values, //
    men_metric_at&& men_metric,          //
    women_metric_at&& women_metric,      //

    index_join_config_t config = {},                    //
    man_to_woman_at&& man_to_woman = man_to_woman_at{}, //
    woman_to_man_at&& woman_to_man = woman_to_man_at{}, //
    executor_at&& executor = executor_at{},             //
    progress_at&& progress = progress_at{}) noexcept {

    if (women.size() < men.size())
        return unum::usearch::join(                                                               //
            women, men,                                                                           //
            women_values, men_values,                                                             //
            std::forward<women_metric_at>(women_metric), std::forward<men_metric_at>(men_metric), //

            config,                                      //
            std::forward<woman_to_man_at>(woman_to_man), //
            std::forward<man_to_woman_at>(man_to_woman), //
            std::forward<executor_at>(executor),         //
            std::forward<progress_at>(progress));

    join_result_t result;

    // Sanity checks and argument validation:
    if (&men == &women)
        return result.failed("Can't join with itself, consider copying");

    if (config.max_proposals == 0)
        config.max_proposals = std::log(men.size()) + executor.size();

    using proposals_count_t = std::uint16_t;
    config.max_proposals = (std::min)(men.size(), config.max_proposals);

    using distance_t = typename men_at::distance_t;
    using dynamic_allocator_traits_t = typename men_at::dynamic_allocator_traits_t;
    using man_key_t = typename men_at::key_t;
    using woman_key_t = typename women_at::key_t;

    // Use the `compressed_slot_t` type of the larger collection
    using compressed_slot_t = typename women_at::compressed_slot_t;
    using compressed_slot_allocator_t = typename dynamic_allocator_traits_t::template rebind_alloc<compressed_slot_t>;
    using proposals_count_allocator_t = typename dynamic_allocator_traits_t::template rebind_alloc<proposals_count_t>;

    // Create an atomic queue, as a ring structure, from/to which
    // free men will be added/pulled.
    std::mutex free_men_mutex{};
    ring_gt<compressed_slot_t, compressed_slot_allocator_t> free_men;
    free_men.reserve(men.size());
    for (std::size_t i = 0; i != men.size(); ++i)
        free_men.push(static_cast<compressed_slot_t>(i));

    // We are gonna need some temporary memory.
    buffer_gt<proposals_count_t, proposals_count_allocator_t> proposal_counts(men.size());
    buffer_gt<compressed_slot_t, compressed_slot_allocator_t> man_to_woman_slots(men.size());
    buffer_gt<compressed_slot_t, compressed_slot_allocator_t> woman_to_man_slots(women.size());
    if (!proposal_counts || !man_to_woman_slots || !woman_to_man_slots)
        return result.failed("Can't temporary mappings");

    compressed_slot_t missing_slot;
    std::memset((void*)&missing_slot, 0xFF, sizeof(compressed_slot_t));
    std::memset((void*)man_to_woman_slots.data(), 0xFF, sizeof(compressed_slot_t) * men.size());
    std::memset((void*)woman_to_man_slots.data(), 0xFF, sizeof(compressed_slot_t) * women.size());
    std::memset(proposal_counts.data(), 0, sizeof(proposals_count_t) * men.size());

    // Define locks, to limit concurrent accesses to `man_to_woman_slots` and `woman_to_man_slots`.
    bitset_t men_locks(men.size()), women_locks(women.size());
    if (!men_locks || !women_locks)
        return result.failed("Can't allocate locks");

    std::atomic<std::size_t> rounds{0};
    std::atomic<std::size_t> engagements{0};
    std::atomic<std::size_t> computed_distances{0};
    std::atomic<std::size_t> visited_members{0};
    std::atomic<char const*> atomic_error{nullptr};

    // Concurrently process all the men
    executor.parallel([&](std::size_t thread_idx) {
        index_search_config_t search_config;
        search_config.expansion = config.expansion;
        search_config.exact = config.exact;
        search_config.thread = thread_idx;
        compressed_slot_t free_man_slot;

        // While there exist a free man who still has a woman to propose to.
        while (!atomic_error.load(std::memory_order_relaxed)) {
            std::size_t passed_rounds = 0;
            std::size_t total_rounds = 0;
            {
                std::unique_lock<std::mutex> pop_lock(free_men_mutex);
                if (!free_men.try_pop(free_man_slot))
                    // Primary exit path, we have exhausted the list of candidates
                    break;
                passed_rounds = ++rounds;
                total_rounds = passed_rounds + free_men.size();
            }
            if (thread_idx == 0 && !progress(passed_rounds, total_rounds)) {
                atomic_error.store("Terminated by user");
                break;
            }
            while (men_locks.atomic_set(free_man_slot))
                ;

            proposals_count_t& free_man_proposals = proposal_counts[free_man_slot];
            if (free_man_proposals >= config.max_proposals)
                continue;

            // Find the closest woman, to whom this man hasn't proposed yet.
            ++free_man_proposals;
            auto candidates = women.search(men_values[free_man_slot], free_man_proposals, women_metric, search_config);
            visited_members += candidates.visited_members;
            computed_distances += candidates.computed_distances;
            if (!candidates) {
                atomic_error = candidates.error.release();
                break;
            }

            auto match = candidates.back();
            auto woman = match.member;
            while (women_locks.atomic_set(woman.slot))
                ;

            compressed_slot_t husband_slot = woman_to_man_slots[woman.slot];
            bool woman_is_free = husband_slot == missing_slot;
            if (woman_is_free) {
                // Engagement
                man_to_woman_slots[free_man_slot] = woman.slot;
                woman_to_man_slots[woman.slot] = free_man_slot;
                engagements++;
            } else {
                distance_t distance_from_husband = women_metric(women_values[woman.slot], men_values[husband_slot]);
                distance_t distance_from_candidate = match.distance;
                if (distance_from_husband > distance_from_candidate) {
                    // Break-up
                    while (men_locks.atomic_set(husband_slot))
                        ;
                    man_to_woman_slots[husband_slot] = missing_slot;
                    men_locks.atomic_reset(husband_slot);

                    // New Engagement
                    man_to_woman_slots[free_man_slot] = woman.slot;
                    woman_to_man_slots[woman.slot] = free_man_slot;
                    engagements++;

                    std::unique_lock<std::mutex> push_lock(free_men_mutex);
                    free_men.push(husband_slot);
                } else {
                    std::unique_lock<std::mutex> push_lock(free_men_mutex);
                    free_men.push(free_man_slot);
                }
            }

            men_locks.atomic_reset(free_man_slot);
            women_locks.atomic_reset(woman.slot);
        }
    });

    if (atomic_error)
        return result.failed(atomic_error.load());

    // Export the "slots" into keys:
    std::size_t intersection_size = 0;
    for (std::size_t man_slot = 0; man_slot != men.size(); ++man_slot) {
        compressed_slot_t woman_slot = man_to_woman_slots[man_slot];
        if (woman_slot != missing_slot) {
            man_key_t man = men.at(man_slot).key;
            woman_key_t woman = women.at(woman_slot).key;
            man_to_woman[man] = woman;
            woman_to_man[woman] = man;
            intersection_size++;
        }
    }

    // Export stats
    result.engagements = engagements;
    result.intersection_size = intersection_size;
    result.computed_distances = computed_distances;
    result.visited_members = visited_members;
    return result;
}

} // namespace usearch
} // namespace unum

#endif<|MERGE_RESOLUTION|>--- conflicted
+++ resolved
@@ -2701,30 +2701,19 @@
         for (std::size_t i = 0; i != header.size; ++i) {
             node_t node = node_at_(i);
             level_t level = node.level();
-<<<<<<< HEAD
-            if (!callback(&level, sizeof(level)))
+            if (!output(&level, sizeof(level)))
                 return result.failed("Failed to serialize into stream");
             if (!progress(++processed, total))
                 return result.failed("Terminated by user");
-=======
-            if (!output(&level, sizeof(level)))
-                return result.failed("Failed to serialize nodes levels into stream");
->>>>>>> 5fc11b46
         }
 
         // After that dump the nodes themselves
         for (std::size_t i = 0; i != header.size; ++i) {
             span_bytes_t node_bytes = node_bytes_(node_at_(i));
-<<<<<<< HEAD
             if (!callback(node_bytes.data(), node_bytes.size()))
                 return result.failed("Failed to serialize into stream");
             if (!progress(++processed, total))
                 return result.failed("Terminated by user");
-=======
-            if (!output(node_bytes.data(), node_bytes.size()))
-                return result.failed("Failed to serialize nodes into stream");
-            progress(i, header.size);
->>>>>>> 5fc11b46
         }
 
         return {};
