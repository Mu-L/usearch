fn main() {
    let mut build = cxx_build::bridge("rust/lib.rs");

    build
        .file("rust/lib.cpp")
        .flag_if_supported("-Wno-unknown-pragmas")
        .warnings(false)
        .include("include")
        .include("rust")
        .include("fp16/include")
        .include("simsimd/include");

    // Check for optional features
    if cfg!(feature = "openmp") {
        build.define("USEARCH_USE_OPENMP", "1");
    } else {
        build.define("USEARCH_USE_OPENMP", "0");
    }

    if cfg!(feature = "fp16lib") {
        build.define("USEARCH_USE_FP16LIB", "1");
    } else {
        build.define("USEARCH_USE_FP16LIB", "0");
    }

    // Define all possible SIMD targets as 1
    let target_arch = std::env::var("CARGO_CFG_TARGET_ARCH").unwrap_or_default();
    let flags_to_try = match target_arch.as_str() {
        "arm" | "aarch64" => vec![
            "SIMSIMD_TARGET_SVE_BF16",
            "SIMSIMD_TARGET_SVE_F16",
            "SIMSIMD_TARGET_SVE_I8",
            "SIMSIMD_TARGET_SVE",
            "SIMSIMD_TARGET_NEON_BF16",
            "SIMSIMD_TARGET_NEON_F16",
            "SIMSIMD_TARGET_NEON_I8",
            "SIMSIMD_TARGET_NEON",
        ],
        _ => vec![
            "SIMSIMD_TARGET_SAPPHIRE",
            "SIMSIMD_TARGET_GENOA",
            "SIMSIMD_TARGET_ICE",
            "SIMSIMD_TARGET_SKYLAKE",
            "SIMSIMD_TARGET_HASWELL",
        ],
    };

    if cfg!(feature = "simsimd") {
        build
<<<<<<< HEAD
            .file("simsimd/c/lib.c")
=======
>>>>>>> b3da7596
            .define("USEARCH_USE_SIMSIMD", "1")
            .define("SIMSIMD_DYNAMIC_DISPATCH", "1")
            .define("SIMSIMD_NATIVE_BF16", "0")
            .define("SIMSIMD_NATIVE_F16", "0");

        for flag in &flags_to_try {
            build.define(flag, "1");
        }
    } else {
        build.define("USEARCH_USE_SIMSIMD", "0");
    }

    let target_os = std::env::var("CARGO_CFG_TARGET_OS").unwrap();
    // Conditional compilation depending on the target operating system.
    if target_os == "linux" || target_os == "android" {
        build
            .flag_if_supported("-std=c++17")
            .flag_if_supported("-O3")
            .flag_if_supported("-ffast-math")
            .flag_if_supported("-fdiagnostics-color=always")
            .flag_if_supported("-g1"); // Simplify debugging
    } else if target_os == "macos" {
        build
            .flag_if_supported("-mmacosx-version-min=10.15")
            .flag_if_supported("-std=c++17")
            .flag_if_supported("-O3")
            .flag_if_supported("-ffast-math")
            .flag_if_supported("-fcolor-diagnostics")
            .flag_if_supported("-g1"); // Simplify debugging
    } else if target_os == "windows" {
        build
            .flag_if_supported("/std:c++17")
            .flag_if_supported("/O2")
            .flag_if_supported("/fp:fast")
            .flag_if_supported("/W1") // Reduce warnings verbosity
            .flag_if_supported("/EHsc")
            .flag_if_supported("/MD")
            .flag_if_supported("/permissive-")
            .flag_if_supported("/sdl-")
            .define("_ALLOW_RUNTIME_LIBRARY_MISMATCH", None)
            .define("_ALLOW_POINTER_TO_CONST_MISMATCH", None);
    }

    let mut result = build.try_compile("usearch");
    if result.is_err() {
        print!("cargo:warning=Failed to compile with all SIMD backends...");
        for flag in flags_to_try {
            build.define(flag, "0");
            result = build.try_compile("usearch");
            if result.is_err() {
                println!(
                    "cargo:warning=Failed to compile after disabling {}, trying next configuration...",
                    flag
                );
            } else {
                break;
            }
        }
    }

    // Ensure one build has been successful
    result.unwrap();

    println!("cargo:rerun-if-changed=rust/lib.rs");
    println!("cargo:rerun-if-changed=rust/lib.cpp");
    println!("cargo:rerun-if-changed=rust/lib.hpp");
    println!("cargo:rerun-if-changed=include/index_plugins.hpp");
    println!("cargo:rerun-if-changed=include/index_dense.hpp");
    println!("cargo:rerun-if-changed=include/usearch/index.hpp");
}<|MERGE_RESOLUTION|>--- conflicted
+++ resolved
@@ -47,10 +47,7 @@
 
     if cfg!(feature = "simsimd") {
         build
-<<<<<<< HEAD
             .file("simsimd/c/lib.c")
-=======
->>>>>>> b3da7596
             .define("USEARCH_USE_SIMSIMD", "1")
             .define("SIMSIMD_DYNAMIC_DISPATCH", "1")
             .define("SIMSIMD_NATIVE_BF16", "0")
